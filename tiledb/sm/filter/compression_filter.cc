--- conflicted
+++ resolved
@@ -426,17 +426,6 @@
   return Status::Ok();
 }
 
-<<<<<<< HEAD
-=======
-Status CompressionFilter::deserialize_impl(ConstBuffer* buff) {
-  uint8_t compressor_char;
-  RETURN_NOT_OK(buff->read(&compressor_char, sizeof(uint8_t)));
-  compressor_ = static_cast<Compressor>(compressor_char);
-  RETURN_NOT_OK(buff->read(&level_, sizeof(int32_t)));
-
-  return Status::Ok();
-}
-
 void CompressionFilter::init_resource_pool(uint64_t size) {
   if (zstd_decompress_ctx_pool_ == nullptr) {
     zstd_decompress_ctx_pool_ =
@@ -445,6 +434,5 @@
   }
 }
 
->>>>>>> e40aba3e
 }  // namespace sm
 }  // namespace tiledb