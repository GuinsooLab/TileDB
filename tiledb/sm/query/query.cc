/**
 * @file   query.cc
 *
 * @section LICENSE
 *
 * The MIT License
 *
 * @copyright Copyright (c) 2017-2021 TileDB, Inc.
 *
 * Permission is hereby granted, free of charge, to any person obtaining a copy
 * of this software and associated documentation files (the "Software"), to deal
 * in the Software without restriction, including without limitation the rights
 * to use, copy, modify, merge, publish, distribute, sublicense, and/or sell
 * copies of the Software, and to permit persons to whom the Software is
 * furnished to do so, subject to the following conditions:
 *
 * The above copyright notice and this permission notice shall be included in
 * all copies or substantial portions of the Software.
 *
 * THE SOFTWARE IS PROVIDED "AS IS", WITHOUT WARRANTY OF ANY KIND, EXPRESS OR
 * IMPLIED, INCLUDING BUT NOT LIMITED TO THE WARRANTIES OF MERCHANTABILITY,
 * FITNESS FOR A PARTICULAR PURPOSE AND NONINFRINGEMENT. IN NO EVENT SHALL THE
 * AUTHORS OR COPYRIGHT HOLDERS BE LIABLE FOR ANY CLAIM, DAMAGES OR OTHER
 * LIABILITY, WHETHER IN AN ACTION OF CONTRACT, TORT OR OTHERWISE, ARISING FROM,
 * OUT OF OR IN CONNECTION WITH THE SOFTWARE OR THE USE OR OTHER DEALINGS IN
 * THE SOFTWARE.
 *
 * @section DESCRIPTION
 *
 * This file implements class Query.
 */

#include "tiledb/sm/query/query.h"
#include "tiledb/common/heap_memory.h"
#include "tiledb/common/logger.h"
#include "tiledb/common/memory.h"
#include "tiledb/sm/array/array.h"
#include "tiledb/sm/enums/query_status.h"
#include "tiledb/sm/enums/query_type.h"
#include "tiledb/sm/fragment/fragment_metadata.h"
#include "tiledb/sm/misc/parse_argument.h"
#include "tiledb/sm/query/dense_reader.h"
#include "tiledb/sm/query/query_condition.h"
#include "tiledb/sm/query/reader.h"
#include "tiledb/sm/query/sparse_global_order_reader.h"
#include "tiledb/sm/query/sparse_unordered_with_dups_reader.h"
#include "tiledb/sm/query/writer.h"
#include "tiledb/sm/rest/rest_client.h"
#include "tiledb/sm/storage_manager/storage_manager.h"

#include <cassert>
#include <iostream>
#include <sstream>

using namespace tiledb::common;
using namespace tiledb::sm::stats;

namespace tiledb {
namespace sm {

/* ****************************** */
/*   CONSTRUCTORS & DESTRUCTORS   */
/* ****************************** */

Query::Query(StorageManager* storage_manager, Array* array, URI fragment_uri)
    : array_(array)
    , layout_(Layout::ROW_MAJOR)
    , storage_manager_(storage_manager)
    , stats_(storage_manager_->stats()->create_child("Query"))
    , logger_(storage_manager->logger()->clone("Query", ++logger_id_))
    , has_coords_buffer_(false)
    , has_zipped_coords_buffer_(false)
    , coord_buffer_is_set_(false)
    , coord_data_buffer_is_set_(false)
    , coord_offsets_buffer_is_set_(false)
    , data_buffer_name_("")
    , offsets_buffer_name_("")
    , disable_check_global_order_(false)
    , fragment_uri_(fragment_uri) {
  if (array != nullptr) {
    assert(array->is_open());
    array_schema_ = array->array_schema_latest();

    auto st = array->get_query_type(&type_);
    assert(st.ok());

    if (type_ == QueryType::WRITE) {
      subarray_ = Subarray(array, stats_, logger_);
    } else {
      subarray_ = Subarray(array, Layout::ROW_MAJOR, stats_, logger_);
    }

    fragment_metadata_ = array->fragment_metadata();
  } else {
    type_ = QueryType::READ;
  }

  coords_info_.coords_buffer_ = nullptr;
  coords_info_.coords_buffer_size_ = nullptr;
  coords_info_.coords_num_ = 0;
  coords_info_.has_coords_ = false;

  callback_ = nullptr;
  callback_data_ = nullptr;
  status_ = QueryStatus::UNINITIALIZED;

  if (storage_manager != nullptr)
    config_ = storage_manager->config();

  // Set initial subarray configuration
  subarray_.set_config(config_);

  rest_scratch_ = make_shared<Buffer>(HERE());
}

Query::~Query() {
  bool found = false;
  bool use_malloc_trim = false;
  const Status& st =
      config_.get<bool>("sm.mem.malloc_trim", &use_malloc_trim, &found);
  if (st.ok() && found && use_malloc_trim) {
    tdb_malloc_trim();
  }
};

/* ****************************** */
/*               API              */
/* ****************************** */

Status Query::add_range(
    unsigned dim_idx, const void* start, const void* end, const void* stride) {
  if (dim_idx >= array_schema_->dim_num())
    return logger_->status(
        Status_QueryError("Cannot add range; Invalid dimension index"));

  if (start == nullptr || end == nullptr)
    return logger_->status(
        Status_QueryError("Cannot add range; Invalid range"));

  if (stride != nullptr)
    return logger_->status(Status_QueryError(
        "Cannot add range; Setting range stride is currently unsupported"));

  if (array_schema_->domain()->dimension(dim_idx)->var_size())
    return logger_->status(
        Status_QueryError("Cannot add range; Range must be fixed-sized"));

  // Prepare a temp range
  std::vector<uint8_t> range;
  uint8_t coord_size = array_schema_->dimension(dim_idx)->coord_size();
  range.resize(2 * coord_size);
  std::memcpy(&range[0], start, coord_size);
  std::memcpy(&range[coord_size], end, coord_size);

  bool read_range_oob_error = true;
  if (type_ == QueryType::READ) {
    // Get read_range_oob config setting
    bool found = false;
    std::string read_range_oob = config_.get("sm.read_range_oob", &found);
    assert(found);

    if (read_range_oob != "error" && read_range_oob != "warn")
      return logger_->status(Status_QueryError(
          "Invalid value " + read_range_oob +
          " for sm.read_range_obb. Acceptable values are 'error' or 'warn'."));

    read_range_oob_error = read_range_oob == "error";
  } else {
    if (!array_schema_->dense())
      return logger_->status(
          Status_QueryError("Adding a subarray range to a write query is not "
                            "supported in sparse arrays"));

    if (subarray_.is_set(dim_idx))
      return logger_->status(
          Status_QueryError("Cannot add range; Multi-range dense writes "
                            "are not supported"));
  }

  // Add range
  Range r(&range[0], 2 * coord_size);
  return subarray_.add_range(dim_idx, std::move(r), read_range_oob_error);
}

Status Query::add_range_var(
    unsigned dim_idx,
    const void* start,
    uint64_t start_size,
    const void* end,
    uint64_t end_size) {
  if (dim_idx >= array_schema_->dim_num())
    return logger_->status(
        Status_QueryError("Cannot add range; Invalid dimension index"));

  if ((start == nullptr && start_size != 0) ||
      (end == nullptr && end_size != 0))
    return logger_->status(
        Status_QueryError("Cannot add range; Invalid range"));

  if (!array_schema_->domain()->dimension(dim_idx)->var_size())
    return logger_->status(
        Status_QueryError("Cannot add range; Range must be variable-sized"));

  if (type_ == QueryType::WRITE)
    return logger_->status(Status_QueryError(
        "Cannot add range; Function applicable only to reads"));

  // Get read_range_oob config setting
  bool found = false;
  std::string read_range_oob = config_.get("sm.read_range_oob", &found);
  assert(found);

  if (read_range_oob != "error" && read_range_oob != "warn")
    return logger_->status(Status_QueryError(
        "Invalid value " + read_range_oob +
        " for sm.read_range_obb. Acceptable values are 'error' or 'warn'."));

  // Add range
  Range r;
  r.set_range_var(start, start_size, end, end_size);
  return subarray_.add_range(dim_idx, std::move(r), read_range_oob == "error");
}

Status Query::get_range_num(unsigned dim_idx, uint64_t* range_num) const {
  if (type_ == QueryType::WRITE && !array_schema_->dense())
    return logger_->status(
        Status_QueryError("Getting the number of ranges from a write query "
                          "is not applicable to sparse arrays"));

  return subarray_.get_range_num(dim_idx, range_num);
}

Status Query::get_range(
    unsigned dim_idx,
    uint64_t range_idx,
    const void** start,
    const void** end,
    const void** stride) const {
  if (type_ == QueryType::WRITE && !array_schema_->dense())
    return logger_->status(
        Status_QueryError("Getting a range from a write query is not "
                          "applicable to sparse arrays"));

  *stride = nullptr;
  return subarray_.get_range(dim_idx, range_idx, start, end);
}

Status Query::get_range_var_size(
    unsigned dim_idx,
    uint64_t range_idx,
    uint64_t* start_size,
    uint64_t* end_size) const {
  if (type_ == QueryType::WRITE)
    return logger_->status(Status_QueryError(
        "Getting a var range size from a write query is not applicable"));

  return subarray_.get_range_var_size(dim_idx, range_idx, start_size, end_size);
  ;
}

Status Query::get_range_var(
    unsigned dim_idx, uint64_t range_idx, void* start, void* end) const {
  if (type_ == QueryType::WRITE)
    return logger_->status(Status_QueryError(
        "Getting a var range from a write query is not applicable"));

  uint64_t start_size = 0;
  uint64_t end_size = 0;
  subarray_.get_range_var_size(dim_idx, range_idx, &start_size, &end_size);

  const void* range_start;
  const void* range_end;
  const void* stride;
  RETURN_NOT_OK(
      get_range(dim_idx, range_idx, &range_start, &range_end, &stride));

  std::memcpy(start, range_start, start_size);
  std::memcpy(end, range_end, end_size);

  return Status::Ok();
}

Status Query::add_range_by_name(
    const std::string& dim_name,
    const void* start,
    const void* end,
    const void* stride) {
  unsigned dim_idx;
  RETURN_NOT_OK(
      array_schema_->domain()->get_dimension_index(dim_name, &dim_idx));

  return add_range(dim_idx, start, end, stride);
}

Status Query::add_range_var_by_name(
    const std::string& dim_name,
    const void* start,
    uint64_t start_size,
    const void* end,
    uint64_t end_size) {
  unsigned dim_idx;
  RETURN_NOT_OK(
      array_schema_->domain()->get_dimension_index(dim_name, &dim_idx));

  return add_range_var(dim_idx, start, start_size, end, end_size);
}

Status Query::get_range_num_from_name(
    const std::string& dim_name, uint64_t* range_num) const {
  unsigned dim_idx;
  RETURN_NOT_OK(
      array_schema_->domain()->get_dimension_index(dim_name, &dim_idx));

  return get_range_num(dim_idx, range_num);
}

Status Query::get_range_from_name(
    const std::string& dim_name,
    uint64_t range_idx,
    const void** start,
    const void** end,
    const void** stride) const {
  unsigned dim_idx;
  RETURN_NOT_OK(
      array_schema_->domain()->get_dimension_index(dim_name, &dim_idx));

  return get_range(dim_idx, range_idx, start, end, stride);
}

Status Query::get_range_var_size_from_name(
    const std::string& dim_name,
    uint64_t range_idx,
    uint64_t* start_size,
    uint64_t* end_size) const {
  unsigned dim_idx;
  RETURN_NOT_OK(
      array_schema_->domain()->get_dimension_index(dim_name, &dim_idx));

  return get_range_var_size(dim_idx, range_idx, start_size, end_size);
}

Status Query::get_range_var_from_name(
    const std::string& dim_name,
    uint64_t range_idx,
    void* start,
    void* end) const {
  unsigned dim_idx;
  RETURN_NOT_OK(
      array_schema_->domain()->get_dimension_index(dim_name, &dim_idx));

  return get_range_var(dim_idx, range_idx, start, end);
}

Status Query::get_est_result_size(const char* name, uint64_t* size) {
  if (type_ == QueryType::WRITE)
    return logger_->status(Status_QueryError(
        "Cannot get estimated result size; Operation currently "
        "unsupported for write queries"));

  if (name == nullptr)
    return logger_->status(Status_QueryError(
        "Cannot get estimated result size; Name cannot be null"));

  if (name == constants::coords &&
      !array_schema_->domain()->all_dims_same_type())
    return logger_->status(Status_QueryError(
        "Cannot get estimated result size; Not applicable to zipped "
        "coordinates in arrays with heterogeneous domain"));

  if (name == constants::coords && !array_schema_->domain()->all_dims_fixed())
    return logger_->status(Status_QueryError(
        "Cannot get estimated result size; Not applicable to zipped "
        "coordinates in arrays with domains with variable-sized dimensions"));

  if (array_schema_->is_nullable(name))
    return logger_->status(Status_QueryError(
        std::string(
            "Cannot get estimated result size; Input attribute/dimension '") +
        name + "' is nullable"));

  if (array_->is_remote() && !subarray_.est_result_size_computed()) {
    auto rest_client = storage_manager_->rest_client();
    if (rest_client == nullptr)
      return logger_->status(
          Status_QueryError("Error in query estimate result size; remote "
                            "array with no rest client."));

    array_schema_->set_array_uri(array_->array_uri());

    RETURN_NOT_OK(
        rest_client->get_query_est_result_sizes(array_->array_uri(), this));
  }

  return subarray_.get_est_result_size_internal(
      name, size, &config_, storage_manager_->compute_tp());
}

Status Query::get_est_result_size(
    const char* name, uint64_t* size_off, uint64_t* size_val) {
  if (type_ == QueryType::WRITE)
    return logger_->status(Status_QueryError(
        "Cannot get estimated result size; Operation currently "
        "unsupported for write queries"));

  if (array_schema_->is_nullable(name))
    return logger_->status(Status_QueryError(
        std::string(
            "Cannot get estimated result size; Input attribute/dimension '") +
        name + "' is nullable"));

  if (array_->is_remote() && !subarray_.est_result_size_computed()) {
    auto rest_client = storage_manager_->rest_client();
    if (rest_client == nullptr)
      return logger_->status(
          Status_QueryError("Error in query estimate result size; remote "
                            "array with no rest client."));

    array_schema_->set_array_uri(array_->array_uri());

    RETURN_NOT_OK(
        rest_client->get_query_est_result_sizes(array_->array_uri(), this));
  }

  return subarray_.get_est_result_size(
      name, size_off, size_val, &config_, storage_manager_->compute_tp());
}

Status Query::get_est_result_size_nullable(
    const char* name, uint64_t* size_val, uint64_t* size_validity) {
  if (type_ == QueryType::WRITE)
    return logger_->status(Status_QueryError(
        "Cannot get estimated result size; Operation currently "
        "unsupported for write queries"));

  if (name == nullptr)
    return logger_->status(Status_QueryError(
        "Cannot get estimated result size; Name cannot be null"));

  if (!array_schema_->attribute(name))
    return logger_->status(Status_QueryError(
        "Cannot get estimated result size; Nullable API is only"
        "applicable to attributes"));

  if (!array_schema_->is_nullable(name))
    return logger_->status(Status_QueryError(
        std::string("Cannot get estimated result size; Input attribute '") +
        name + "' is not nullable"));

  if (array_->is_remote() && !subarray_.est_result_size_computed()) {
    auto rest_client = storage_manager_->rest_client();
    if (rest_client == nullptr)
      return logger_->status(
          Status_QueryError("Error in query estimate result size; remote "
                            "array with no rest client."));

    return logger_->status(
        Status_QueryError("Error in query estimate result size; unimplemented "
                          "for nullable attributes in remote arrays."));
  }

  return subarray_.get_est_result_size_nullable(
      name, size_val, size_validity, &config_, storage_manager_->compute_tp());
}

Status Query::get_est_result_size_nullable(
    const char* name,
    uint64_t* size_off,
    uint64_t* size_val,
    uint64_t* size_validity) {
  if (type_ == QueryType::WRITE)
    return logger_->status(Status_QueryError(
        "Cannot get estimated result size; Operation currently "
        "unsupported for write queries"));

  if (!array_schema_->attribute(name))
    return logger_->status(Status_QueryError(
        "Cannot get estimated result size; Nullable API is only"
        "applicable to attributes"));

  if (!array_schema_->is_nullable(name))
    return logger_->status(Status_QueryError(
        std::string("Cannot get estimated result size; Input attribute '") +
        name + "' is not nullable"));

  if (array_->is_remote() && !subarray_.est_result_size_computed()) {
    auto rest_client = storage_manager_->rest_client();
    if (rest_client == nullptr)
      return logger_->status(
          Status_QueryError("Error in query estimate result size; remote "
                            "array with no rest client."));

    return logger_->status(
        Status_QueryError("Error in query estimate result size; unimplemented "
                          "for nullable attributes in remote arrays."));
  }

  return subarray_.get_est_result_size_nullable(
      name,
      size_off,
      size_val,
      size_validity,
      &config_,
      storage_manager_->compute_tp());
}

std::unordered_map<std::string, Subarray::ResultSize>
Query::get_est_result_size_map() {
  return subarray_.get_est_result_size_map(
      &config_, storage_manager_->compute_tp());
}

std::unordered_map<std::string, Subarray::MemorySize>
Query::get_max_mem_size_map() {
  return subarray_.get_max_mem_size_map(
      &config_, storage_manager_->compute_tp());
}

Status Query::get_written_fragment_num(uint32_t* num) const {
  if (type_ != QueryType::WRITE)
    return logger_->status(Status_QueryError(
        "Cannot get number of fragments; Applicable only to WRITE mode"));

  *num = (uint32_t)written_fragment_info_.size();

  return Status::Ok();
}

Status Query::get_written_fragment_uri(uint32_t idx, const char** uri) const {
  if (type_ != QueryType::WRITE)
    return logger_->status(Status_QueryError(
        "Cannot get fragment URI; Applicable only to WRITE mode"));

  auto num = (uint32_t)written_fragment_info_.size();
  if (idx >= num)
    return logger_->status(
        Status_QueryError("Cannot get fragment URI; Invalid fragment index"));

  *uri = written_fragment_info_[idx].uri_.c_str();

  return Status::Ok();
}

Status Query::get_written_fragment_timestamp_range(
    uint32_t idx, uint64_t* t1, uint64_t* t2) const {
  if (type_ != QueryType::WRITE)
    return logger_->status(Status_QueryError(
        "Cannot get fragment timestamp range; Applicable only to WRITE mode"));

  auto num = (uint32_t)written_fragment_info_.size();
  if (idx >= num)
    return logger_->status(Status_QueryError(
        "Cannot get fragment timestamp range; Invalid fragment index"));

  *t1 = written_fragment_info_[idx].timestamp_range_.first;
  *t2 = written_fragment_info_[idx].timestamp_range_.second;

  return Status::Ok();
}

const Array* Query::array() const {
  return array_;
}

Array* Query::array() {
  return array_;
}

const ArraySchema* Query::array_schema() const {
  return array_schema_;
}

std::vector<std::string> Query::buffer_names() const {
  std::vector<std::string> ret;

  // Add to the buffer names the attributes, as well as the dimensions only if
  // coords_buffer_ has not been set
  for (const auto& it : buffers_) {
    if (!array_schema_->is_dim(it.first) || (!coords_info_.coords_buffer_))
      ret.push_back(it.first);
  }

  // Special zipped coordinates name
  if (coords_info_.coords_buffer_)
    ret.push_back(constants::coords);

  return ret;
}

QueryBuffer Query::buffer(const std::string& name) const {
  // Special zipped coordinates
  if (type_ == QueryType::WRITE && name == constants::coords)
    return QueryBuffer(
        coords_info_.coords_buffer_,
        nullptr,
        coords_info_.coords_buffer_size_,
        nullptr);

  // Attribute or dimension
  auto buf = buffers_.find(name);
  if (buf != buffers_.end())
    return buf->second;

  // Named buffer does not exist
  return QueryBuffer{};
}

Status Query::finalize() {
  if (status_ == QueryStatus::UNINITIALIZED)
    return Status::Ok();

  if (array_->is_remote()) {
    auto rest_client = storage_manager_->rest_client();
    if (rest_client == nullptr)
      return logger_->status(Status_QueryError(
          "Error in query finalize; remote array with no rest client."));

    array_schema_->set_array_uri(array_->array_uri());

    return rest_client->finalize_query_to_rest(array_->array_uri(), this);
  }

  RETURN_NOT_OK(strategy_->finalize());
  status_ = QueryStatus::COMPLETED;
  return Status::Ok();
}

Status Query::get_buffer(
    const char* name, void** buffer, uint64_t** buffer_size) const {
  // Check attribute
  auto array_schema = this->array_schema();
  if (name != constants::coords) {
    if (array_schema->attribute(name) == nullptr &&
        array_schema->dimension(name) == nullptr)
      return logger_->status(Status_QueryError(
          std::string("Cannot get buffer; Invalid attribute/dimension name '") +
          name + "'"));
  }
  if (array_schema->var_size(name))
    return logger_->status(Status_QueryError(
        std::string("Cannot get buffer; '") + name + "' is var-sized"));

  return get_data_buffer(name, buffer, buffer_size);
}

Status Query::get_buffer(
    const char* name,
    uint64_t** buffer_off,
    uint64_t** buffer_off_size,
    void** buffer_val,
    uint64_t** buffer_val_size) const {
  // Check attribute
  auto array_schema = this->array_schema();
  if (name == constants::coords) {
    return logger_->status(
        Status_QueryError("Cannot get buffer; Coordinates are not var-sized"));
  }
  if (array_schema->attribute(name) == nullptr &&
      array_schema->dimension(name) == nullptr)
    return logger_->status(Status_QueryError(
        std::string("Cannot get buffer; Invalid attribute/dimension name '") +
        name + "'"));
  if (!array_schema->var_size(name))
    return logger_->status(Status_QueryError(
        std::string("Cannot get buffer; '") + name + "' is fixed-sized"));

  // Attribute or dimension
  auto it = buffers_.find(name);
  if (it != buffers_.end()) {
    *buffer_off = (uint64_t*)it->second.buffer_;
    *buffer_off_size = it->second.buffer_size_;
    *buffer_val = it->second.buffer_var_;
    *buffer_val_size = it->second.buffer_var_size_;
    return Status::Ok();
  }

  // Named buffer does not exist
  *buffer_off = nullptr;
  *buffer_off_size = nullptr;
  *buffer_val = nullptr;
  *buffer_val_size = nullptr;

  return Status::Ok();
}

Status Query::get_offsets_buffer(
    const char* name, uint64_t** buffer_off, uint64_t** buffer_off_size) const {
  // Check attribute
  auto array_schema = this->array_schema();
  if (name == constants::coords) {
    return logger_->status(
        Status_QueryError("Cannot get buffer; Coordinates are not var-sized"));
  }
  if (array_schema->attribute(name) == nullptr &&
      array_schema->dimension(name) == nullptr)
    return logger_->status(Status_QueryError(
        std::string("Cannot get buffer; Invalid attribute/dimension name '") +
        name + "'"));
  if (!array_schema->var_size(name))
    return logger_->status(Status_QueryError(
        std::string("Cannot get buffer; '") + name + "' is fixed-sized"));

  // Attribute or dimension
  auto it = buffers_.find(name);
  if (it != buffers_.end()) {
    *buffer_off = (uint64_t*)it->second.buffer_;
    *buffer_off_size = it->second.buffer_size_;
    return Status::Ok();
  }

  // Named buffer does not exist
  *buffer_off = nullptr;
  *buffer_off_size = nullptr;

  return Status::Ok();
}

Status Query::get_data_buffer(
    const char* name, void** buffer, uint64_t** buffer_size) const {
  // Check attribute
  auto array_schema = this->array_schema();
  if (name != constants::coords) {
    if (array_schema->attribute(name) == nullptr &&
        array_schema->dimension(name) == nullptr)
      return logger_->status(Status_QueryError(
          std::string("Cannot get buffer; Invalid attribute/dimension name '") +
          name + "'"));
  }

  // Special zipped coordinates
  if (type_ == QueryType::WRITE && name == constants::coords) {
    *buffer = coords_info_.coords_buffer_;
    *buffer_size = coords_info_.coords_buffer_size_;
    return Status::Ok();
  }

  // Attribute or dimension
  auto it = buffers_.find(name);
  if (it != buffers_.end()) {
    if (!array_schema_->var_size(name)) {
      *buffer = it->second.buffer_;
      *buffer_size = it->second.buffer_size_;
    } else {
      *buffer = it->second.buffer_var_;
      *buffer_size = it->second.buffer_var_size_;
    }
    return Status::Ok();
  }

  // Named buffer does not exist
  *buffer = nullptr;
  *buffer_size = nullptr;

  return Status::Ok();
}

Status Query::get_validity_buffer(
    const char* name,
    uint8_t** buffer_validity_bytemap,
    uint64_t** buffer_validity_bytemap_size) const {
  // Check attribute
  auto array_schema = this->array_schema();
  if (!array_schema->is_nullable(name))
    return logger_->status(Status_QueryError(
        std::string("Cannot get buffer; '") + name + "' is non-nullable"));

  // Attribute or dimension
  auto it = buffers_.find(name);
  if (it != buffers_.end()) {
    auto vv = &it->second.validity_vector_;
    *buffer_validity_bytemap = vv->bytemap();
    *buffer_validity_bytemap_size = vv->bytemap_size();
  }

  return Status::Ok();
}

Status Query::get_buffer_vbytemap(
    const char* name,
    uint64_t** buffer_off,
    uint64_t** buffer_off_size,
    void** buffer_val,
    uint64_t** buffer_val_size,
    uint8_t** buffer_validity_bytemap,
    uint64_t** buffer_validity_bytemap_size) const {
  const ValidityVector* vv = nullptr;
  RETURN_NOT_OK(get_buffer(
      name, buffer_off, buffer_off_size, buffer_val, buffer_val_size, &vv));

  if (vv != nullptr) {
    *buffer_validity_bytemap = vv->bytemap();
    *buffer_validity_bytemap_size = vv->bytemap_size();
  }

  return Status::Ok();
}

Status Query::get_buffer_vbytemap(
    const char* name,
    void** buffer,
    uint64_t** buffer_size,
    uint8_t** buffer_validity_bytemap,
    uint64_t** buffer_validity_bytemap_size) const {
  const ValidityVector* vv = nullptr;
  RETURN_NOT_OK(get_buffer(name, buffer, buffer_size, &vv));

  if (vv != nullptr) {
    *buffer_validity_bytemap = vv->bytemap();
    *buffer_validity_bytemap_size = vv->bytemap_size();
  }

  return Status::Ok();
}

Status Query::get_buffer(
    const char* name,
    void** buffer,
    uint64_t** buffer_size,
    const ValidityVector** validity_vector) const {
  // Check nullable attribute
  auto array_schema = this->array_schema();
  if (array_schema->attribute(name) == nullptr)
    return logger_->status(Status_QueryError(
        std::string("Cannot get buffer; Invalid attribute name '") + name +
        "'"));
  if (array_schema->var_size(name))
    return logger_->status(Status_QueryError(
        std::string("Cannot get buffer; '") + name + "' is var-sized"));
  if (!array_schema->is_nullable(name))
    return logger_->status(Status_QueryError(
        std::string("Cannot get buffer; '") + name + "' is non-nullable"));

  // Attribute or dimension
  auto it = buffers_.find(name);
  if (it != buffers_.end()) {
    *buffer = it->second.buffer_;
    *buffer_size = it->second.buffer_size_;
    *validity_vector = &it->second.validity_vector_;
    return Status::Ok();
  }

  // Named buffer does not exist
  *buffer = nullptr;
  *buffer_size = nullptr;
  *validity_vector = nullptr;

  return Status::Ok();
}

Status Query::get_buffer(
    const char* name,
    uint64_t** buffer_off,
    uint64_t** buffer_off_size,
    void** buffer_val,
    uint64_t** buffer_val_size,
    const ValidityVector** validity_vector) const {
  // Check attribute
  auto array_schema = this->array_schema();
  if (array_schema->attribute(name) == nullptr)
    return logger_->status(Status_QueryError(
        std::string("Cannot get buffer; Invalid attribute name '") + name +
        "'"));
  if (!array_schema->var_size(name))
    return logger_->status(Status_QueryError(
        std::string("Cannot get buffer; '") + name + "' is fixed-sized"));
  if (!array_schema->is_nullable(name))
    return logger_->status(Status_QueryError(
        std::string("Cannot get buffer; '") + name + "' is non-nullable"));

  // Attribute or dimension
  auto it = buffers_.find(name);
  if (it != buffers_.end()) {
    *buffer_off = (uint64_t*)it->second.buffer_;
    *buffer_off_size = it->second.buffer_size_;
    *buffer_val = it->second.buffer_var_;
    *buffer_val_size = it->second.buffer_var_size_;
    *validity_vector = &it->second.validity_vector_;
    return Status::Ok();
  }

  // Named buffer does not exist
  *buffer_off = nullptr;
  *buffer_off_size = nullptr;
  *buffer_val = nullptr;
  *buffer_val_size = nullptr;
  *validity_vector = nullptr;

  return Status::Ok();
}

Status Query::get_attr_serialization_state(
    const std::string& attribute, SerializationState::AttrState** state) {
  *state = &serialization_state_.attribute_states[attribute];
  return Status::Ok();
}

bool Query::has_results() const {
  if (status_ == QueryStatus::UNINITIALIZED || type_ == QueryType::WRITE)
    return false;

  for (const auto& it : buffers_) {
    if (*(it.second.buffer_size_) != 0)
      return true;
  }
  return false;
}

Status Query::init() {
  // Only if the query has not been initialized before
  if (status_ == QueryStatus::UNINITIALIZED) {
    // Check if the array got closed
    if (array_ == nullptr || !array_->is_open())
      return logger_->status(Status_QueryError(
          "Cannot init query; The associated array is not open"));

    // Check if the array got re-opened with a different query type
    QueryType array_query_type;
    RETURN_NOT_OK(array_->get_query_type(&array_query_type));
    if (array_query_type != type_) {
      std::stringstream errmsg;
      errmsg << "Cannot init query; "
             << "Associated array query type does not match query type: "
             << "(" << query_type_str(array_query_type)
             << " != " << query_type_str(type_) << ")";
      return logger_->status(Status_QueryError(errmsg.str()));
    }

    RETURN_NOT_OK(check_buffer_names());
    RETURN_NOT_OK(create_strategy());
    RETURN_NOT_OK(strategy_->init());
  }

  status_ = QueryStatus::INPROGRESS;

  return Status::Ok();
}

URI Query::first_fragment_uri() const {
  if (type_ == QueryType::WRITE || fragment_metadata_.empty())
    return URI();
  return fragment_metadata_.front()->fragment_uri();
}

URI Query::last_fragment_uri() const {
  if (type_ == QueryType::WRITE || fragment_metadata_.empty())
    return URI();
  return fragment_metadata_.back()->fragment_uri();
}

Layout Query::layout() const {
  return layout_;
}

const QueryCondition* Query::condition() const {
  if (type_ == QueryType::WRITE)
    return nullptr;
  return &condition_;
}

Status Query::cancel() {
  status_ = QueryStatus::FAILED;
  return Status::Ok();
}

Status Query::process() {
  if (status_ == QueryStatus::UNINITIALIZED)
    return logger_->status(
        Status_QueryError("Cannot process query; Query is not initialized"));
  status_ = QueryStatus::INPROGRESS;

  // Process query
  Status st = strategy_->dowork();

  // Handle error
  if (!st.ok()) {
    status_ = QueryStatus::FAILED;
    return st;
  }

  if (type_ == QueryType::WRITE && layout_ == Layout::GLOBAL_ORDER) {
    // reset coord buffer marker at end of global write
    // this will allow for the user to properly set the next write batch
    coord_buffer_is_set_ = false;
    coord_data_buffer_is_set_ = false;
    coord_offsets_buffer_is_set_ = false;
  }

  // Check if the query is complete
  bool completed = !strategy_->incomplete();

  // Handle callback and status
  if (completed) {
    if (callback_ != nullptr)
      callback_(callback_data_);
    status_ = QueryStatus::COMPLETED;
  } else {  // Incomplete
    status_ = QueryStatus::INCOMPLETE;
  }

  return Status::Ok();
}

Status Query::create_strategy() {
  if (type_ == QueryType::WRITE) {
    strategy_ = tdb_unique_ptr<IQueryStrategy>(tdb_new(
        Writer,
        stats_->create_child("Writer"),
        logger_,
        storage_manager_,
        array_,
        config_,
        buffers_,
        subarray_,
        layout_,
        written_fragment_info_,
        disable_check_global_order_,
        coords_info_,
        fragment_uri_));
  } else {
    bool use_default = true;
    if (use_refactored_sparse_unordered_with_dups_reader() &&
        !array_schema_->dense() && layout_ == Layout::UNORDERED &&
        array_schema_->allows_dups()) {
      use_default = false;

      bool found = false;
      bool non_overlapping_ranges = false;
      RETURN_NOT_OK(config_.get<bool>(
          "sm.query.sparse_unordered_with_dups.non_overlapping_ranges",
          &non_overlapping_ranges,
          &found));
      assert(found);

      if (non_overlapping_ranges || !subarray_.is_set() ||
          subarray_.range_num() == 1) {
        strategy_ = tdb_unique_ptr<IQueryStrategy>(tdb_new(
            SparseUnorderedWithDupsReader<uint8_t>,
            stats_->create_child("Reader"),
            logger_,
            storage_manager_,
            array_,
            config_,
            buffers_,
            subarray_,
            layout_,
            condition_));
      } else {
        strategy_ = tdb_unique_ptr<IQueryStrategy>(tdb_new(
            SparseUnorderedWithDupsReader<uint64_t>,
            stats_->create_child("Reader"),
            logger_,
            storage_manager_,
            array_,
            config_,
            buffers_,
            subarray_,
            layout_,
            condition_));
      }
    } else if (
        use_refactored_sparse_global_order_reader() &&
        !array_schema_->dense() &&
        (layout_ == Layout::GLOBAL_ORDER ||
         (layout_ == Layout::UNORDERED && subarray_.range_num() <= 1))) {
      // Using the reader for unordered queries to do deduplication.
      use_default = false;
      strategy_ = tdb_unique_ptr<IQueryStrategy>(tdb_new(
          SparseGlobalOrderReader,
          stats_->create_child("Reader"),
          logger_,
          storage_manager_,
          array_,
          config_,
          buffers_,
          subarray_,
          layout_,
          condition_));
    } else if (use_refactored_dense_reader() && array_schema_->dense()) {
      bool all_dense = true;
      for (auto& frag_md : fragment_metadata_)
        all_dense &= frag_md->dense();

      if (all_dense) {
        use_default = false;
        strategy_ = tdb_unique_ptr<IQueryStrategy>(tdb_new(
            DenseReader,
            stats_->create_child("Reader"),
            logger_,
            storage_manager_,
            array_,
            config_,
            buffers_,
            subarray_,
            layout_,
            condition_));
      }
    }

    if (use_default) {
      strategy_ = tdb_unique_ptr<IQueryStrategy>(tdb_new(
          Reader,
          stats_->create_child("Reader"),
          logger_,
          storage_manager_,
          array_,
          config_,
          buffers_,
          subarray_,
          layout_,
          condition_));
    }
  }

  if (strategy_ == nullptr)
    return logger_->status(
        Status_QueryError("Cannot create strategy; allocation failed"));

  return Status::Ok();
}

IQueryStrategy* Query::strategy() {
  if (strategy_ == nullptr) {
    create_strategy();
  }
  return strategy_.get();
}

void Query::clear_strategy() {
  strategy_ = nullptr;
}

Status Query::disable_check_global_order() {
  if (status_ != QueryStatus::UNINITIALIZED)
    return logger_->status(Status_QueryError(
        "Cannot disable checking global order after initialization"));

  if (type_ == QueryType::READ)
    return logger_->status(Status_QueryError(
        "Cannot disable checking global order; Applicable only to writes"));

  disable_check_global_order_ = true;
  return Status::Ok();
}

Status Query::check_buffer_names() {
  if (type_ == QueryType::WRITE) {
    // If the array is sparse, the coordinates must be provided
    if (!array_schema_->dense() && !coords_info_.has_coords_)
      return logger_->status(Status_WriterError(
          "Sparse array writes expect the coordinates of the "
          "cells to be written"));

    // If the layout is unordered, the coordinates must be provided
    if (layout_ == Layout::UNORDERED && !coords_info_.has_coords_)
      return logger_->status(
          Status_WriterError("Unordered writes expect the coordinates of the "
                             "cells to be written"));

    // All attributes/dimensions must be provided
    auto expected_num = array_schema_->attribute_num();
    expected_num += (coord_buffer_is_set_ || coord_data_buffer_is_set_ ||
                     coord_offsets_buffer_is_set_) ?
                        array_schema_->dim_num() :
                        0;
    if (buffers_.size() != expected_num)
      return logger_->status(
          Status_WriterError("Writes expect all attributes (and coordinates in "
                             "the sparse/unordered case) to be set"));
  }

  return Status::Ok();
}

Status Query::check_set_fixed_buffer(const std::string& name) {
  if (name == constants::coords &&
      !array_schema_->domain()->all_dims_same_type())
    return logger_->status(Status_QueryError(
        "Cannot set buffer; Setting a buffer for zipped coordinates is not "
        "applicable to heterogeneous domains"));

  if (name == constants::coords && !array_schema_->domain()->all_dims_fixed())
    return logger_->status(Status_QueryError(
        "Cannot set buffer; Setting a buffer for zipped coordinates is not "
        "applicable to domains with variable-sized dimensions"));

  return Status::Ok();
}

Status Query::set_config(const Config& config) {
  config_ = config;

  // Refresh memory budget configuration.
  if (strategy_ != nullptr)
    RETURN_NOT_OK(strategy_->initialize_memory_budget());

  // Set subarray's config for backwards compatibility
  // Users expect the query config to effect the subarray based on existing
  // behavior before subarray was exposed directly
  subarray_.set_config(config_);

  return Status::Ok();
}

Status Query::set_coords_buffer(void* buffer, uint64_t* buffer_size) {
  // Set zipped coordinates buffer
  coords_info_.coords_buffer_ = buffer;
  coords_info_.coords_buffer_size_ = buffer_size;
  coords_info_.has_coords_ = true;

  return Status::Ok();
}

Status Query::set_buffer(
    const std::string& name,
    void* const buffer,
    uint64_t* const buffer_size,
    const bool check_null_buffers) {
  RETURN_NOT_OK(check_set_fixed_buffer(name));

  // Check buffer
  if (check_null_buffers && buffer == nullptr)
    return logger_->status(
        Status_QueryError("Cannot set buffer; " + name + " buffer is null"));

  // Check buffer size
  if (check_null_buffers && buffer_size == nullptr)
    return logger_->status(
        Status_QueryError("Cannot set buffer; " + name + " buffer is null"));

  // Array schema must exist
  if (array_schema_ == nullptr)
    return logger_->status(
        Status_QueryError("Cannot set buffer; Array schema not set"));

  // For easy reference
  const bool is_dim = array_schema_->is_dim(name);
  const bool is_attr = array_schema_->is_attr(name);

  // Check that attribute/dimension exists
  if (name != constants::coords && !is_dim && !is_attr)
    return logger_->status(Status_QueryError(
        std::string("Cannot set buffer; Invalid attribute/dimension '") + name +
        "'"));

  // Must not be nullable
  if (array_schema_->is_nullable(name))
    return logger_->status(Status_QueryError(
        std::string("Cannot set buffer; Input attribute/dimension '") + name +
        "' is nullable"));

  // Check that attribute/dimension is fixed-sized
  const bool var_size =
      (name != constants::coords && array_schema_->var_size(name));
  if (var_size)
    return logger_->status(Status_QueryError(
        std::string("Cannot set buffer; Input attribute/dimension '") + name +
        "' is var-sized"));

  // Check if zipped coordinates coexist with separate coordinate buffers
  if ((is_dim && has_zipped_coords_buffer_) ||
      (name == constants::coords && has_coords_buffer_))
    return logger_->status(Status_QueryError(
        std::string("Cannot set separate coordinate buffers and "
                    "a zipped coordinate buffer in the same query")));

  // Error if setting a new attribute/dimension after initialization
  const bool exists = buffers_.find(name) != buffers_.end();
  if (status_ != QueryStatus::UNINITIALIZED && !exists)
    return logger_->status(Status_QueryError(
        std::string("Cannot set buffer for new attribute/dimension '") + name +
        "' after initialization"));

  if (name == constants::coords) {
    has_zipped_coords_buffer_ = true;

    // Set special function for zipped coordinates buffer
    if (type_ == QueryType::WRITE)
      return set_coords_buffer(buffer, buffer_size);
  }

  if (is_dim && type_ == QueryType::WRITE) {
    // Check number of coordinates
    uint64_t coords_num = *buffer_size / array_schema_->cell_size(name);
    if (coord_buffer_is_set_ && coords_num != coords_info_.coords_num_)
      return logger_->status(Status_QueryError(
          std::string("Cannot set buffer; Input buffer for dimension '") +
          name +
          "' has a different number of coordinates than previously "
          "set coordinate buffers"));

    coords_info_.coords_num_ = coords_num;
    coord_buffer_is_set_ = true;
    coords_info_.has_coords_ = true;
  }

  has_coords_buffer_ |= is_dim;

  // Set attribute buffer
  buffers_[name].set_data_buffer(buffer, buffer_size);

  return Status::Ok();
}

Status Query::set_data_buffer(
    const std::string& name,
    void* const buffer,
    uint64_t* const buffer_size,
    const bool check_null_buffers) {
  RETURN_NOT_OK(check_set_fixed_buffer(name));

  // Check buffer
  if (check_null_buffers && buffer == nullptr)
    if (type_ != QueryType::WRITE || *buffer_size != 0)
      return logger_->status(
          Status_QueryError("Cannot set buffer; " + name + " buffer is null"));

  // Check buffer size
  if (check_null_buffers && buffer_size == nullptr)
    return logger_->status(Status_QueryError(
        "Cannot set buffer; " + name + " buffer size is null"));

  // Array schema must exist
  if (array_schema_ == nullptr)
    return logger_->status(
        Status_QueryError("Cannot set buffer; Array schema not set"));

  // For easy reference
  const bool is_dim = array_schema_->is_dim(name);
  const bool is_attr = array_schema_->is_attr(name);

  // Check that attribute/dimension exists
  if (name != constants::coords && !is_dim && !is_attr)
    return logger_->status(Status_QueryError(
        std::string("Cannot set buffer; Invalid attribute/dimension '") + name +
        "'"));

  if (array_schema_->dense() && type_ == QueryType::WRITE && !is_attr) {
    return logger_->status(Status_QueryError(
        std::string("Dense write queries cannot set dimension buffers")));
  }

  // Check if zipped coordinates coexist with separate coordinate buffers
  if ((is_dim && has_zipped_coords_buffer_) ||
      (name == constants::coords && has_coords_buffer_))
    return logger_->status(Status_QueryError(
        std::string("Cannot set separate coordinate buffers and "
                    "a zipped coordinate buffer in the same query")));

  // Error if setting a new attribute/dimension after initialization
  const bool exists = buffers_.find(name) != buffers_.end();
  if (status_ != QueryStatus::UNINITIALIZED && !exists)
    return logger_->status(Status_QueryError(
        std::string("Cannot set buffer for new attribute/dimension '") + name +
        "' after initialization"));

  if (name == constants::coords) {
    has_zipped_coords_buffer_ = true;

    // Set special function for zipped coordinates buffer
    if (type_ == QueryType::WRITE)
      return set_coords_buffer(buffer, buffer_size);
  }

  if (is_dim && type_ == QueryType::WRITE) {
    // Check number of coordinates
    uint64_t coords_num = *buffer_size / array_schema_->cell_size(name);
    if (coord_data_buffer_is_set_ && coords_num != coords_info_.coords_num_ &&
        name == data_buffer_name_)
      return logger_->status(Status_QueryError(
          std::string("Cannot set buffer; Input buffer for dimension '") +
          name +
          "' has a different number of coordinates than previously "
          "set coordinate buffers"));

    coords_info_.coords_num_ = coords_num;
    coord_data_buffer_is_set_ = true;
    data_buffer_name_ = name;
    coords_info_.has_coords_ = true;
  }

  has_coords_buffer_ |= is_dim;

  // Set attribute/dimension buffer on the appropriate buffer
  if (!array_schema_->var_size(name))
    // Fixed size data buffer
    buffers_[name].set_data_buffer(buffer, buffer_size);
  else
    // Var sized data buffer
    buffers_[name].set_data_var_buffer(buffer, buffer_size);

  return Status::Ok();
}

Status Query::set_offsets_buffer(
    const std::string& name,
    uint64_t* const buffer_offsets,
    uint64_t* const buffer_offsets_size,
    const bool check_null_buffers) {
  RETURN_NOT_OK(check_set_fixed_buffer(name));

  // Check buffer
  if (check_null_buffers && buffer_offsets == nullptr)
    return logger_->status(
        Status_QueryError("Cannot set buffer; " + name + " buffer is null"));

  // Check buffer size
  if (check_null_buffers && buffer_offsets_size == nullptr)
    return logger_->status(Status_QueryError(
        "Cannot set buffer; " + name + " buffer size is null"));

  // Array schema must exist
  if (array_schema_ == nullptr)
    return logger_->status(
        Status_QueryError("Cannot set buffer; Array schema not set"));

  // For easy reference
  const bool is_dim = array_schema_->is_dim(name);
  const bool is_attr = array_schema_->is_attr(name);

  // Neither a dimension nor an attribute
  if (!is_dim && !is_attr)
    return logger_->status(Status_QueryError(
        std::string("Cannot set buffer; Invalid buffer name '") + name +
        "' (it should be an attribute or dimension)"));

  // Error if it is fixed-sized
  if (!array_schema_->var_size(name))
    return logger_->status(Status_QueryError(
        std::string("Cannot set buffer; Input attribute/dimension '") + name +
        "' is fixed-sized"));

  // Error if setting a new attribute/dimension after initialization
  bool exists = buffers_.find(name) != buffers_.end();
  if (status_ != QueryStatus::UNINITIALIZED && !exists)
    return logger_->status(Status_QueryError(
        std::string("Cannot set buffer for new attribute/dimension '") + name +
        "' after initialization"));

  if (is_dim && type_ == QueryType::WRITE) {
    // Check number of coordinates
    uint64_t coords_num =
        *buffer_offsets_size / constants::cell_var_offset_size;
    if (coord_offsets_buffer_is_set_ &&
        coords_num != coords_info_.coords_num_ && name == offsets_buffer_name_)
      return logger_->status(Status_QueryError(
          std::string("Cannot set buffer; Input buffer for dimension '") +
          name +
          "' has a different number of coordinates than previously "
          "set coordinate buffers"));

    coords_info_.coords_num_ = coords_num;
    coord_offsets_buffer_is_set_ = true;
    coords_info_.has_coords_ = true;
    offsets_buffer_name_ = name;
  }

  has_coords_buffer_ |= is_dim;

  // Set attribute/dimension buffer
  buffers_[name].set_offsets_buffer(buffer_offsets, buffer_offsets_size);

  return Status::Ok();
}

Status Query::set_validity_buffer(
    const std::string& name,
    uint8_t* const buffer_validity_bytemap,
    uint64_t* const buffer_validity_bytemap_size,
    const bool check_null_buffers) {
  RETURN_NOT_OK(check_set_fixed_buffer(name));

  ValidityVector validity_vector;
  RETURN_NOT_OK(validity_vector.init_bytemap(
      buffer_validity_bytemap, buffer_validity_bytemap_size));
  // Check validity buffer
  if (check_null_buffers && validity_vector.buffer() == nullptr)
    return logger_->status(Status_QueryError(
        "Cannot set buffer; " + name + " validity buffer is null"));

  // Check validity buffer size
  if (check_null_buffers && validity_vector.buffer_size() == nullptr)
    return logger_->status(Status_QueryError(
        "Cannot set buffer; " + name + " validity buffer size is null"));

  // Array schema must exist
  if (array_schema_ == nullptr)
    return logger_->status(
        Status_QueryError("Cannot set buffer; Array schema not set"));

  // Must be an attribute
  if (!array_schema_->is_attr(name))
    return logger_->status(Status_QueryError(
        std::string("Cannot set buffer; Buffer name '") + name +
        "' is not an attribute"));

  // Must be nullable
  if (!array_schema_->is_nullable(name))
    return logger_->status(Status_QueryError(
        std::string("Cannot set buffer; Input attribute '") + name +
        "' is not nullable"));

  // Error if setting a new attribute after initialization
  const bool exists = buffers_.find(name) != buffers_.end();
  if (status_ != QueryStatus::UNINITIALIZED && !exists)
    return logger_->status(Status_QueryError(
        std::string("Cannot set buffer for new attribute '") + name +
        "' after initialization"));

  // Set attribute/dimension buffer
  buffers_[name].set_validity_buffer(std::move(validity_vector));

  return Status::Ok();
}

Status Query::set_buffer(
    const std::string& name,
    uint64_t* const buffer_off,
    uint64_t* const buffer_off_size,
    void* const buffer_val,
    uint64_t* const buffer_val_size,
    const bool check_null_buffers) {
  // Check buffer
  if (check_null_buffers && buffer_val == nullptr)
    if (type_ != QueryType::WRITE || *buffer_val_size != 0)
      return logger_->status(
          Status_QueryError("Cannot set buffer; " + name + " buffer is null"));

  // Check buffer size
  if (check_null_buffers && buffer_val_size == nullptr)
    return logger_->status(Status_QueryError(
        "Cannot set buffer; " + name + " buffer size is null"));

  // Check offset buffer
  if (check_null_buffers && buffer_off == nullptr)
    return logger_->status(Status_QueryError(
        "Cannot set buffer; " + name + " offset buffer is null"));

  // Check offset buffer size
  if (check_null_buffers && buffer_off_size == nullptr)
    return logger_->status(Status_QueryError(
        "Cannot set buffer; " + name + " offset buffer size is null"));

  // Array schema must exist
  if (array_schema_ == nullptr)
    return logger_->status(
        Status_QueryError("Cannot set buffer; Array schema not set"));

  // For easy reference
  const bool is_dim = array_schema_->is_dim(name);
  const bool is_attr = array_schema_->is_attr(name);

  // Check that attribute/dimension exists
  if (!is_dim && !is_attr)
    return logger_->status(Status_QueryError(
        std::string("Cannot set buffer; Invalid attribute/dimension '") + name +
        "'"));

  // Must not be nullable
  if (array_schema_->is_nullable(name))
    return logger_->status(Status_QueryError(
        std::string("Cannot set buffer; Input attribute/dimension '") + name +
        "' is nullable"));

  // Check that attribute/dimension is var-sized
  if (!array_schema_->var_size(name))
    return logger_->status(Status_QueryError(
        std::string("Cannot set buffer; Input attribute/dimension '") + name +
        "' is fixed-sized"));

  // Error if setting a new attribute/dimension after initialization
  const bool exists = buffers_.find(name) != buffers_.end();
  if (status_ != QueryStatus::UNINITIALIZED && !exists)
    return logger_->status(Status_QueryError(
        std::string("Cannot set buffer for new attribute/dimension '") + name +
        "' after initialization"));

  if (is_dim && type_ == QueryType::WRITE) {
    // Check number of coordinates
    uint64_t coords_num = *buffer_off_size / constants::cell_var_offset_size;
    if (coord_buffer_is_set_ && coords_num != coords_info_.coords_num_)
      return logger_->status(Status_QueryError(
          std::string("Cannot set buffer; Input buffer for dimension '") +
          name +
          "' has a different number of coordinates than previously "
          "set coordinate buffers"));

    coords_info_.coords_num_ = coords_num;
    coord_buffer_is_set_ = true;
    coords_info_.has_coords_ = true;
  }

  // Set attribute/dimension buffer
  buffers_[name].set_data_var_buffer(buffer_val, buffer_val_size);
  buffers_[name].set_offsets_buffer(buffer_off, buffer_off_size);

  return Status::Ok();
}

Status Query::set_buffer_vbytemap(
    const std::string& name,
    void* const buffer,
    uint64_t* const buffer_size,
    uint8_t* const buffer_validity_bytemap,
    uint64_t* const buffer_validity_bytemap_size,
    const bool check_null_buffers) {
  // Convert the bytemap into a ValidityVector.
  ValidityVector vv;
  RETURN_NOT_OK(
      vv.init_bytemap(buffer_validity_bytemap, buffer_validity_bytemap_size));

  return set_buffer(
      name, buffer, buffer_size, std::move(vv), check_null_buffers);
}

Status Query::set_buffer_vbytemap(
    const std::string& name,
    uint64_t* const buffer_off,
    uint64_t* const buffer_off_size,
    void* const buffer_val,
    uint64_t* const buffer_val_size,
    uint8_t* const buffer_validity_bytemap,
    uint64_t* const buffer_validity_bytemap_size,
    const bool check_null_buffers) {
  // Convert the bytemap into a ValidityVector.
  ValidityVector vv;
  RETURN_NOT_OK(
      vv.init_bytemap(buffer_validity_bytemap, buffer_validity_bytemap_size));

  return set_buffer(
      name,
      buffer_off,
      buffer_off_size,
      buffer_val,
      buffer_val_size,
      std::move(vv),
      check_null_buffers);
}

Status Query::set_buffer(
    const std::string& name,
    void* const buffer,
    uint64_t* const buffer_size,
    ValidityVector&& validity_vector,
    const bool check_null_buffers) {
  RETURN_NOT_OK(check_set_fixed_buffer(name));

  // Check buffer
  if (check_null_buffers && buffer == nullptr)
    return logger_->status(
        Status_QueryError("Cannot set buffer; " + name + " buffer is null"));

  // Check buffer size
  if (check_null_buffers && buffer_size == nullptr)
    return logger_->status(Status_QueryError(
        "Cannot set buffer; " + name + " buffer size is null"));

  // Check validity buffer offset
  if (check_null_buffers && validity_vector.buffer() == nullptr)
    return logger_->status(Status_QueryError(
        "Cannot set buffer; " + name + " validity buffer is null"));

  // Check validity buffer size
  if (check_null_buffers && validity_vector.buffer_size() == nullptr)
    return logger_->status(Status_QueryError(
        "Cannot set buffer; " + name + " validity buffer size is null"));

  // Array schema must exist
  if (array_schema_ == nullptr)
    return logger_->status(
        Status_QueryError("Cannot set buffer; Array schema not set"));

  // Must be an attribute
  if (!array_schema_->is_attr(name))
    return logger_->status(Status_QueryError(
        std::string("Cannot set buffer; Buffer name '") + name +
        "' is not an attribute"));

  // Must be fixed-size
  if (array_schema_->var_size(name))
    return logger_->status(Status_QueryError(
        std::string("Cannot set buffer; Input attribute '") + name +
        "' is var-sized"));

  // Must be nullable
  if (!array_schema_->is_nullable(name))
    return logger_->status(Status_QueryError(
        std::string("Cannot set buffer; Input attribute '") + name +
        "' is not nullable"));

  // Error if setting a new attribute/dimension after initialization
  const bool exists = buffers_.find(name) != buffers_.end();
  if (status_ != QueryStatus::UNINITIALIZED && !exists)
    return logger_->status(Status_QueryError(
        std::string("Cannot set buffer for new attribute '") + name +
        "' after initialization"));

  // Set attribute buffer
  buffers_[name].set_data_buffer(buffer, buffer_size);
  buffers_[name].set_validity_buffer(std::move(validity_vector));

  return Status::Ok();
}

Status Query::set_buffer(
    const std::string& name,
    uint64_t* const buffer_off,
    uint64_t* const buffer_off_size,
    void* const buffer_val,
    uint64_t* const buffer_val_size,
    ValidityVector&& validity_vector,
    const bool check_null_buffers) {
  // Check buffer
  if (check_null_buffers && buffer_val == nullptr)
    if (type_ != QueryType::WRITE || *buffer_val_size != 0)
      return logger_->status(
          Status_QueryError("Cannot set buffer; " + name + " buffer is null"));

  // Check buffer size
  if (check_null_buffers && buffer_val_size == nullptr)
    return logger_->status(Status_QueryError(
        "Cannot set buffer; " + name + " buffer size is null"));

  // Check buffer offset
  if (check_null_buffers && buffer_off == nullptr)
    return logger_->status(Status_QueryError(
        "Cannot set buffer; " + name + " offset buffer is null"));

  // Check buffer offset size
  if (check_null_buffers && buffer_off_size == nullptr)
    return logger_->status(Status_QueryError(
        "Cannot set buffer; " + name + " offset buffer size is null"));
  ;

  // Check validity buffer offset
  if (check_null_buffers && validity_vector.buffer() == nullptr)
    return logger_->status(Status_QueryError(
        "Cannot set buffer; " + name + " validity buffer is null"));

  // Check validity buffer size
  if (check_null_buffers && validity_vector.buffer_size() == nullptr)
    return logger_->status(Status_QueryError(
        "Cannot set buffer; " + name + " validity buffer size is null"));

  // Array schema must exist
  if (array_schema_ == nullptr)
    return logger_->status(
        Status_QueryError("Cannot set buffer; Array schema not set"));

  // Must be an attribute
  if (!array_schema_->is_attr(name))
    return logger_->status(Status_QueryError(
        std::string("Cannot set buffer; Buffer name '") + name +
        "' is not an attribute"));

  // Must be var-size
  if (!array_schema_->var_size(name))
    return logger_->status(Status_QueryError(
        std::string("Cannot set buffer; Input attribute '") + name +
        "' is fixed-sized"));

  // Must be nullable
  if (!array_schema_->is_nullable(name))
    return logger_->status(Status_QueryError(
        std::string("Cannot set buffer; Input attribute '") + name +
        "' is not nullable"));

  // Error if setting a new attribute after initialization
  const bool exists = buffers_.find(name) != buffers_.end();
  if (status_ != QueryStatus::UNINITIALIZED && !exists)
    return logger_->status(Status_QueryError(
        std::string("Cannot set buffer for new attribute '") + name +
        "' after initialization"));

  // Set attribute/dimension buffer
  buffers_[name].set_data_var_buffer(buffer_val, buffer_val_size);
  buffers_[name].set_offsets_buffer(buffer_off, buffer_off_size);
  buffers_[name].set_validity_buffer(std::move(validity_vector));

  return Status::Ok();
}

Status Query::set_est_result_size(
    std::unordered_map<std::string, Subarray::ResultSize>& est_result_size,
    std::unordered_map<std::string, Subarray::MemorySize>& max_mem_size) {
  if (type_ == QueryType::WRITE)
    return logger_->status(Status_QueryError(
        "Cannot set estimated result size; Operation currently "
        "unsupported for write queries"));
  return subarray_.set_est_result_size(est_result_size, max_mem_size);
}

Status Query::set_layout_unsafe(Layout layout) {
  layout_ = layout;
  subarray_.set_layout(layout);
  return Status::Ok();
}

Status Query::set_layout(Layout layout) {
  if (type_ == QueryType::READ && status_ != QueryStatus::UNINITIALIZED)
    return logger_->status(
        Status_QueryError("Cannot set layout after initialization"));

  if (layout == Layout::HILBERT)
    return logger_->status(Status_QueryError(
        "Cannot set layout; Hilbert order is not applicable to queries"));

<<<<<<< HEAD
  if (type_ == QueryType::WRITE && array_schema_->dense() &&
      layout == Layout::UNORDERED) {
=======
  if (array_schema_->dense() && layout == Layout::UNORDERED) {
>>>>>>> 7df2e7a1
    return logger_->status(Status_QueryError(
        "Unordered writes are only possible for sparse arrays"));
  }

  layout_ = layout;
  subarray_.set_layout(layout);
  return Status::Ok();
}

Status Query::set_condition(const QueryCondition& condition) {
  if (type_ == QueryType::WRITE)
    return logger_->status(Status_QueryError(
        "Cannot set query condition; Operation only applicable "
        "to read queries"));

  condition_ = condition;
  return Status::Ok();
}

void Query::set_status(QueryStatus status) {
  status_ = status;
}

Status Query::set_subarray(const void* subarray) {
  if (!array_schema_->domain()->all_dims_same_type())
    return logger_->status(
        Status_QueryError("Cannot set subarray; Function not applicable to "
                          "heterogeneous domains"));

  if (!array_schema_->domain()->all_dims_fixed())
    return logger_->status(
        Status_QueryError("Cannot set subarray; Function not applicable to "
                          "domains with variable-sized dimensions"));

  // Prepare a subarray object
  Subarray sub(array_, layout_, stats_, logger_);
  if (subarray != nullptr) {
    auto dim_num = array_schema_->dim_num();
    auto s_ptr = (const unsigned char*)subarray;
    uint64_t offset = 0;

    bool err_on_range_oob = true;
    if (type_ == QueryType::READ) {
      // Get read_range_oob config setting
      bool found = false;
      std::string read_range_oob_str =
          config()->get("sm.read_range_oob", &found);
      assert(found);
      if (read_range_oob_str != "error" && read_range_oob_str != "warn")
        return logger_->status(Status_QueryError(
            "Invalid value " + read_range_oob_str +
            " for sm.read_range_obb. Acceptable values are 'error' or "
            "'warn'."));
      err_on_range_oob = read_range_oob_str == "error";
    }

    for (unsigned d = 0; d < dim_num; ++d) {
      auto r_size = 2 * array_schema_->dimension(d)->coord_size();
      Range range(&s_ptr[offset], r_size);
      RETURN_NOT_OK(sub.add_range(d, std::move(range), err_on_range_oob));
      offset += r_size;
    }
  }

  if (type_ == QueryType::WRITE) {
    // Not applicable to sparse arrays
    if (!array_schema_->dense())
      return logger_->status(Status_WriterError(
          "Setting a subarray is not supported in sparse writes"));

    // Subarray must be unary for dense writes
    if (sub.range_num() != 1)
      return logger_->status(
          Status_WriterError("Cannot set subarray; Multi-range dense writes "
                             "are not supported"));
    if (strategy_ != nullptr)
      strategy_->reset();
  }

  subarray_ = sub;

  status_ = QueryStatus::UNINITIALIZED;

  return Status::Ok();
}

const Subarray* Query::subarray() const {
  return &subarray_;
}

Status Query::set_subarray_unsafe(const Subarray& subarray) {
  subarray_ = subarray;
  return Status::Ok();
}

Status Query::set_subarray(const tiledb::sm::Subarray& subarray) {
  auto query_status = status();
  if (query_status != tiledb::sm::QueryStatus::UNINITIALIZED &&
      query_status != tiledb::sm::QueryStatus::COMPLETED) {
    // Can be in this initialized state when query has been de-serialized
    // server-side and are trying to perform local submit.
    // Don't change anything and return indication of success.
    return Status::Ok();
  }

  // Set subarray
  if (!subarray.is_set())
    // Nothing useful to set here, will leave query with its current
    // settings and consider successful.
    return Status::Ok();

  auto prev_layout = subarray_.layout();
  subarray_ = subarray;
  subarray_.set_layout(prev_layout);

  status_ = QueryStatus::UNINITIALIZED;

  return Status::Ok();
}

Status Query::set_subarray_unsafe(const NDRange& subarray) {
  // Prepare a subarray object
  Subarray sub(array_, layout_, stats_, logger_);
  if (!subarray.empty()) {
    auto dim_num = array_schema_->dim_num();
    for (unsigned d = 0; d < dim_num; ++d)
      RETURN_NOT_OK(sub.add_range_unsafe(d, subarray[d]));
  }

  assert(layout_ == sub.layout());
  subarray_ = sub;

  status_ = QueryStatus::UNINITIALIZED;

  return Status::Ok();
}

Status Query::check_buffers_correctness() {
  // Iterate through each attribute
  for (auto& attr : buffer_names()) {
<<<<<<< HEAD
      return logger_->status(Status_QueryError(
          std::string("Data buffer is not set for " + attr)));    if (array_schema_->var_size(attr)) {
      // Check for data buffer under buffer_var and offsets buffer under buffer
      if (type_ == QueryType::READ) {
        if (buffer(attr).buffer_var_ == nullptr) {
          return logger_->status(Status_QueryError(
              std::string("Var-Sized input attribute/dimension '") + attr +
              "' is not set correctly. \nVar size buffer is not set."));
        }
      } else {
        if (buffer(attr).buffer_var_ == nullptr &&
            *buffer(attr).buffer_var_size_ != 0) {
          return logger_->status(Status_QueryError(
              std::string("Var-Sized input attribute/dimension '") + attr +
              "' is not set correctly. \nVar size buffer is not set and buffer "
              "size if not 0."));
        }
      }
      if (buffer(attr).buffer_ == nullptr) {
=======
    if (buffer(attr).buffer_ == nullptr)
      return logger_->status(
          Status_QueryError(std::string("Data buffer is not set for " + attr)));
    if (array_schema_->var_size(attr)) {
      // Var-sized
      // Check for data buffer under buffer_var
      bool exists_data = buffer(attr).buffer_var_ != nullptr;
      bool exists_offset = buffer(attr).buffer_ != nullptr;
      if ((!exists_data && *buffer(attr).buffer_var_size_ != 0) ||
          !exists_offset) {
>>>>>>> 7df2e7a1
        return logger_->status(Status_QueryError(
            std::string("Var-Sized input attribute/dimension '") + attr +
            "' is not set correctly. \nOffsets buffer is not set."));
      }
    } else {
      // Fixed sized
<<<<<<< HEAD
      if (buffer(attr).buffer_ == nullptr) {
=======
      bool exists_data = buffer(attr).buffer_ != nullptr;
      bool exists_offset = buffer(attr).buffer_var_ != nullptr;
      if (!exists_data || exists_offset) {
>>>>>>> 7df2e7a1
        return logger_->status(Status_QueryError(
            std::string("Fix-Sized input attribute/dimension '") + attr +
            "' is not set correctly. \nData buffer is not set."));
      }
    }
    if (array_schema_->is_nullable(attr)) {
      bool exists_validity = buffer(attr).validity_vector_.buffer() != nullptr;
      if (!exists_validity) {
        return logger_->status(Status_QueryError(
            std::string("Nullable input attribute/dimension '") + attr +
            "' is not set correctly \nValidity buffer is not set"));
      }
    }
  }
  return Status::Ok();
}

Status Query::submit() {
  // Do not resubmit completed reads.
  if (type_ == QueryType::READ && status_ == QueryStatus::COMPLETED) {
    return Status::Ok();
  }

  // Check attribute/dimensions buffers completeness before query submits
  RETURN_NOT_OK(check_buffers_correctness());

  if (array_->is_remote()) {
    auto rest_client = storage_manager_->rest_client();
    if (rest_client == nullptr)
      return logger_->status(Status_QueryError(
          "Error in query submission; remote array with no rest client."));

    array_schema_->set_array_uri(array_->array_uri());
    RETURN_NOT_OK(create_strategy());
    RETURN_NOT_OK(strategy_->init());
    return rest_client->submit_query_to_rest(array_->array_uri(), this);
  }
  RETURN_NOT_OK(init());
  return storage_manager_->query_submit(this);
}

Status Query::submit_async(
    std::function<void(void*)> callback, void* callback_data) {
  // Do not resubmit completed reads.
  if (type_ == QueryType::READ && status_ == QueryStatus::COMPLETED) {
    callback(callback_data);
    return Status::Ok();
  }
  RETURN_NOT_OK(init());
  if (array_->is_remote())
    return logger_->status(
        Status_QueryError("Error in async query submission; async queries not "
                          "supported for remote arrays."));

  callback_ = callback;
  callback_data_ = callback_data;
  return storage_manager_->query_submit_async(this);
}

QueryStatus Query::status() const {
  return status_;
}

QueryType Query::type() const {
  return type_;
}

const Config* Query::config() const {
  return &config_;
}

stats::Stats* Query::stats() const {
  return stats_;
}

tdb_shared_ptr<Buffer> Query::rest_scratch() const {
  return rest_scratch_;
}

bool Query::use_refactored_dense_reader() {
  bool use_refactored_readers = false;
  bool found = false;
  // First check for legacy option
  config_.get<bool>(
      "sm.use_refactored_readers", &use_refactored_readers, &found);
  // If the legacy/deprecated option is set use it over the new parameters
  // This facilitates backwards compatibility
  if (found) {
    logger_->warn(
        "sm.use_refactored_readers config option is deprecated.\nPlease use "
        "'sm.query.dense.reader' with value of 'refactored' or 'legacy'");
    return use_refactored_readers;
  }

  const std::string& val = config_.get("sm.query.dense.reader", &found);
  assert(found);

  return val == "refactored";
}

bool Query::use_refactored_sparse_global_order_reader() {
  bool use_refactored_readers = false;
  bool found = false;
  // First check for legacy option
  config_.get<bool>(
      "sm.use_refactored_readers", &use_refactored_readers, &found);
  // If the legacy/deprecated option is set use it over the new parameters
  // This facilitates backwards compatibility
  if (found) {
    logger_->warn(
        "sm.use_refactored_readers config option is deprecated.\nPlease use "
        "'sm.query.sparse_global_order.reader' with value of 'refactored' or "
        "'legacy'");
    return use_refactored_readers;
  }

  const std::string& val =
      config_.get("sm.query.sparse_global_order.reader", &found);
  assert(found);

  return val == "refactored";
}

bool Query::use_refactored_sparse_unordered_with_dups_reader() {
  bool use_refactored_readers = false;
  bool found = false;

  // First check for legacy option
  config_.get<bool>(
      "sm.use_refactored_readers", &use_refactored_readers, &found);
  // If the legacy/deprecated option is set use it over the new parameters
  // This facilitates backwards compatibility
  if (found) {
    logger_->warn(
        "sm.use_refactored_readers config option is deprecated.\nPlease use "
        "'sm.query.sparse_unordered_with_dups.reader' with value of "
        "'refactored' or 'legacy'");
    return use_refactored_readers;
  }

  const std::string& val =
      config_.get("sm.query.sparse_unordered_with_dups.reader", &found);
  assert(found);

  return val == "refactored";
}

/* ****************************** */
/*          PRIVATE METHODS       */
/* ****************************** */

}  // namespace sm
}  // namespace tiledb<|MERGE_RESOLUTION|>--- conflicted
+++ resolved
@@ -1803,12 +1803,8 @@
     return logger_->status(Status_QueryError(
         "Cannot set layout; Hilbert order is not applicable to queries"));
 
-<<<<<<< HEAD
   if (type_ == QueryType::WRITE && array_schema_->dense() &&
       layout == Layout::UNORDERED) {
-=======
-  if (array_schema_->dense() && layout == Layout::UNORDERED) {
->>>>>>> 7df2e7a1
     return logger_->status(Status_QueryError(
         "Unordered writes are only possible for sparse arrays"));
   }
@@ -1949,9 +1945,7 @@
 Status Query::check_buffers_correctness() {
   // Iterate through each attribute
   for (auto& attr : buffer_names()) {
-<<<<<<< HEAD
-      return logger_->status(Status_QueryError(
-          std::string("Data buffer is not set for " + attr)));    if (array_schema_->var_size(attr)) {
+    if (array_schema_->var_size(attr)) {
       // Check for data buffer under buffer_var and offsets buffer under buffer
       if (type_ == QueryType::READ) {
         if (buffer(attr).buffer_var_ == nullptr) {
@@ -1969,31 +1963,13 @@
         }
       }
       if (buffer(attr).buffer_ == nullptr) {
-=======
-    if (buffer(attr).buffer_ == nullptr)
-      return logger_->status(
-          Status_QueryError(std::string("Data buffer is not set for " + attr)));
-    if (array_schema_->var_size(attr)) {
-      // Var-sized
-      // Check for data buffer under buffer_var
-      bool exists_data = buffer(attr).buffer_var_ != nullptr;
-      bool exists_offset = buffer(attr).buffer_ != nullptr;
-      if ((!exists_data && *buffer(attr).buffer_var_size_ != 0) ||
-          !exists_offset) {
->>>>>>> 7df2e7a1
         return logger_->status(Status_QueryError(
             std::string("Var-Sized input attribute/dimension '") + attr +
             "' is not set correctly. \nOffsets buffer is not set."));
       }
     } else {
       // Fixed sized
-<<<<<<< HEAD
       if (buffer(attr).buffer_ == nullptr) {
-=======
-      bool exists_data = buffer(attr).buffer_ != nullptr;
-      bool exists_offset = buffer(attr).buffer_var_ != nullptr;
-      if (!exists_data || exists_offset) {
->>>>>>> 7df2e7a1
         return logger_->status(Status_QueryError(
             std::string("Fix-Sized input attribute/dimension '") + attr +
             "' is not set correctly. \nData buffer is not set."));
