/**
 * @file   query.cc
 *
 * @section LICENSE
 *
 * The MIT License
 *
 * @copyright Copyright (c) 2017-2021 TileDB, Inc.
 *
 * Permission is hereby granted, free of charge, to any person obtaining a copy
 * of this software and associated documentation files (the "Software"), to deal
 * in the Software without restriction, including without limitation the rights
 * to use, copy, modify, merge, publish, distribute, sublicense, and/or sell
 * copies of the Software, and to permit persons to whom the Software is
 * furnished to do so, subject to the following conditions:
 *
 * The above copyright notice and this permission notice shall be included in
 * all copies or substantial portions of the Software.
 *
 * THE SOFTWARE IS PROVIDED "AS IS", WITHOUT WARRANTY OF ANY KIND, EXPRESS OR
 * IMPLIED, INCLUDING BUT NOT LIMITED TO THE WARRANTIES OF MERCHANTABILITY,
 * FITNESS FOR A PARTICULAR PURPOSE AND NONINFRINGEMENT. IN NO EVENT SHALL THE
 * AUTHORS OR COPYRIGHT HOLDERS BE LIABLE FOR ANY CLAIM, DAMAGES OR OTHER
 * LIABILITY, WHETHER IN AN ACTION OF CONTRACT, TORT OR OTHERWISE, ARISING FROM,
 * OUT OF OR IN CONNECTION WITH THE SOFTWARE OR THE USE OR OTHER DEALINGS IN
 * THE SOFTWARE.
 *
 * @section DESCRIPTION
 *
 * This file implements class Query.
 */

#include "tiledb/sm/query/query.h"
#include "tiledb/common/heap_memory.h"
#include "tiledb/common/logger.h"
#include "tiledb/common/memory.h"
#include "tiledb/sm/array/array.h"
#include "tiledb/sm/enums/query_status.h"
#include "tiledb/sm/enums/query_type.h"
#include "tiledb/sm/fragment/fragment_metadata.h"
#include "tiledb/sm/misc/parse_argument.h"
#include "tiledb/sm/query/dense_reader.h"
#include "tiledb/sm/query/query_condition.h"
#include "tiledb/sm/query/reader.h"
#include "tiledb/sm/query/sparse_global_order_reader.h"
#include "tiledb/sm/query/sparse_unordered_with_dups_reader.h"
#include "tiledb/sm/query/writer.h"
#include "tiledb/sm/rest/rest_client.h"
#include "tiledb/sm/storage_manager/storage_manager.h"

#include <cassert>
#include <iostream>
#include <sstream>

using namespace tiledb::common;
using namespace tiledb::sm::stats;

namespace tiledb {
namespace sm {

/* ****************************** */
/*   CONSTRUCTORS & DESTRUCTORS   */
/* ****************************** */

Query::Query(StorageManager* storage_manager, Array* array, URI fragment_uri)
    : array_(array)
    , layout_(Layout::ROW_MAJOR)
    , storage_manager_(storage_manager)
    , stats_(storage_manager_->stats()->create_child("Query"))
    , logger_(storage_manager->logger()->clone("Query", ++logger_id_))
    , has_coords_buffer_(false)
    , has_zipped_coords_buffer_(false)
    , coord_buffer_is_set_(false)
    , coord_data_buffer_is_set_(false)
    , coord_offsets_buffer_is_set_(false)
    , data_buffer_name_("")
    , offsets_buffer_name_("")
    , disable_check_global_order_(false)
    , fragment_uri_(fragment_uri) {
  if (array != nullptr) {
    assert(array->is_open());
    array_schema_ = array->array_schema_latest();

    auto st = array->get_query_type(&type_);
    assert(st.ok());

    if (type_ == QueryType::WRITE) {
      subarray_ = Subarray(array, stats_, logger_);
    } else {
      subarray_ = Subarray(array, Layout::ROW_MAJOR, stats_, logger_);
    }

    fragment_metadata_ = array->fragment_metadata();
  } else {
    type_ = QueryType::READ;
  }

  coords_info_.coords_buffer_ = nullptr;
  coords_info_.coords_buffer_size_ = nullptr;
  coords_info_.coords_num_ = 0;
  coords_info_.has_coords_ = false;

  callback_ = nullptr;
  callback_data_ = nullptr;
  status_ = QueryStatus::UNINITIALIZED;

  if (storage_manager != nullptr)
    config_ = storage_manager->config();

<<<<<<< HEAD
=======
  // Set initial subarray configuration
  subarray_.set_config(config_);

>>>>>>> eba499cd
  rest_scratch_ = make_shared<Buffer>(HERE());
}

Query::~Query() {
  bool found = false;
  bool use_malloc_trim = false;
  const Status& st =
      config_.get<bool>("sm.mem.malloc_trim", &use_malloc_trim, &found);
  if (st.ok() && found && use_malloc_trim) {
    tdb_malloc_trim();
  }
};

/* ****************************** */
/*               API              */
/* ****************************** */

Status Query::add_range(
    unsigned dim_idx, const void* start, const void* end, const void* stride) {
  if (dim_idx >= array_schema_->dim_num())
    return logger_->status(
        Status::QueryError("Cannot add range; Invalid dimension index"));

  if (start == nullptr || end == nullptr)
    return logger_->status(
        Status::QueryError("Cannot add range; Invalid range"));

  if (stride != nullptr)
    return logger_->status(Status::QueryError(
        "Cannot add range; Setting range stride is currently unsupported"));

  if (array_schema_->domain()->dimension(dim_idx)->var_size())
    return logger_->status(
        Status::QueryError("Cannot add range; Range must be fixed-sized"));

  // Prepare a temp range
  std::vector<uint8_t> range;
  uint8_t coord_size = array_schema_->dimension(dim_idx)->coord_size();
  range.resize(2 * coord_size);
  std::memcpy(&range[0], start, coord_size);
  std::memcpy(&range[coord_size], end, coord_size);

  bool read_range_oob_error = true;
  if (type_ == QueryType::READ) {
    // Get read_range_oob config setting
    bool found = false;
    std::string read_range_oob = config_.get("sm.read_range_oob", &found);
    assert(found);

    if (read_range_oob != "error" && read_range_oob != "warn")
      return logger_->status(Status::QueryError(
          "Invalid value " + read_range_oob +
          " for sm.read_range_obb. Acceptable values are 'error' or 'warn'."));

    read_range_oob_error = read_range_oob == "error";
  } else {
    if (!array_schema_->dense())
      return logger_->status(
          Status::QueryError("Adding a subarray range to a write query is not "
                             "supported in sparse arrays"));

    if (subarray_.is_set(dim_idx))
      return logger_->status(
          Status::QueryError("Cannot add range; Multi-range dense writes "
                             "are not supported"));
  }

  // Add range
  Range r(&range[0], 2 * coord_size);
  return subarray_.add_range(dim_idx, std::move(r), read_range_oob_error);
}

Status Query::add_range_var(
    unsigned dim_idx,
    const void* start,
    uint64_t start_size,
    const void* end,
    uint64_t end_size) {
  if (dim_idx >= array_schema_->dim_num())
    return logger_->status(
        Status::QueryError("Cannot add range; Invalid dimension index"));

  if ((start == nullptr && start_size != 0) ||
      (end == nullptr && end_size != 0))
    return logger_->status(
        Status::QueryError("Cannot add range; Invalid range"));

  if (!array_schema_->domain()->dimension(dim_idx)->var_size())
    return logger_->status(
        Status::QueryError("Cannot add range; Range must be variable-sized"));

  if (type_ == QueryType::WRITE)
    return logger_->status(Status::QueryError(
        "Cannot add range; Function applicable only to reads"));

  // Get read_range_oob config setting
  bool found = false;
  std::string read_range_oob = config_.get("sm.read_range_oob", &found);
  assert(found);

  if (read_range_oob != "error" && read_range_oob != "warn")
    return logger_->status(Status::QueryError(
        "Invalid value " + read_range_oob +
        " for sm.read_range_obb. Acceptable values are 'error' or 'warn'."));

  // Add range
  Range r;
  r.set_range_var(start, start_size, end, end_size);
  return subarray_.add_range(dim_idx, std::move(r), read_range_oob == "error");
}

Status Query::get_range_num(unsigned dim_idx, uint64_t* range_num) const {
  if (type_ == QueryType::WRITE && !array_schema_->dense())
    return logger_->status(
        Status::QueryError("Getting the number of ranges from a write query "
                           "is not applicable to sparse arrays"));

  return subarray_.get_range_num(dim_idx, range_num);
}

Status Query::get_range(
    unsigned dim_idx,
    uint64_t range_idx,
    const void** start,
    const void** end,
    const void** stride) const {
  if (type_ == QueryType::WRITE && !array_schema_->dense())
    return logger_->status(
        Status::QueryError("Getting a range from a write query is not "
                           "applicable to sparse arrays"));

  *stride = nullptr;
  return subarray_.get_range(dim_idx, range_idx, start, end);
}

Status Query::get_range_var_size(
    unsigned dim_idx,
    uint64_t range_idx,
    uint64_t* start_size,
    uint64_t* end_size) const {
  if (type_ == QueryType::WRITE)
    return logger_->status(Status::QueryError(
        "Getting a var range size from a write query is not applicable"));

  return subarray_.get_range_var_size(dim_idx, range_idx, start_size, end_size);
  ;
}

Status Query::get_range_var(
    unsigned dim_idx, uint64_t range_idx, void* start, void* end) const {
  if (type_ == QueryType::WRITE)
    return logger_->status(Status::QueryError(
        "Getting a var range from a write query is not applicable"));

  uint64_t start_size = 0;
  uint64_t end_size = 0;
  subarray_.get_range_var_size(dim_idx, range_idx, &start_size, &end_size);

  const void* range_start;
  const void* range_end;
  const void* stride;
  RETURN_NOT_OK(
      get_range(dim_idx, range_idx, &range_start, &range_end, &stride));

  std::memcpy(start, range_start, start_size);
  std::memcpy(end, range_end, end_size);

  return Status::Ok();
}

Status Query::add_range_by_name(
    const std::string& dim_name,
    const void* start,
    const void* end,
    const void* stride) {
  unsigned dim_idx;
  RETURN_NOT_OK(
      array_schema_->domain()->get_dimension_index(dim_name, &dim_idx));

  return add_range(dim_idx, start, end, stride);
}

Status Query::add_range_var_by_name(
    const std::string& dim_name,
    const void* start,
    uint64_t start_size,
    const void* end,
    uint64_t end_size) {
  unsigned dim_idx;
  RETURN_NOT_OK(
      array_schema_->domain()->get_dimension_index(dim_name, &dim_idx));

  return add_range_var(dim_idx, start, start_size, end, end_size);
}

Status Query::get_range_num_from_name(
    const std::string& dim_name, uint64_t* range_num) const {
  unsigned dim_idx;
  RETURN_NOT_OK(
      array_schema_->domain()->get_dimension_index(dim_name, &dim_idx));

  return get_range_num(dim_idx, range_num);
}

Status Query::get_range_from_name(
    const std::string& dim_name,
    uint64_t range_idx,
    const void** start,
    const void** end,
    const void** stride) const {
  unsigned dim_idx;
  RETURN_NOT_OK(
      array_schema_->domain()->get_dimension_index(dim_name, &dim_idx));

  return get_range(dim_idx, range_idx, start, end, stride);
}

Status Query::get_range_var_size_from_name(
    const std::string& dim_name,
    uint64_t range_idx,
    uint64_t* start_size,
    uint64_t* end_size) const {
  unsigned dim_idx;
  RETURN_NOT_OK(
      array_schema_->domain()->get_dimension_index(dim_name, &dim_idx));

  return get_range_var_size(dim_idx, range_idx, start_size, end_size);
}

Status Query::get_range_var_from_name(
    const std::string& dim_name,
    uint64_t range_idx,
    void* start,
    void* end) const {
  unsigned dim_idx;
  RETURN_NOT_OK(
      array_schema_->domain()->get_dimension_index(dim_name, &dim_idx));

  return get_range_var(dim_idx, range_idx, start, end);
}

Status Query::get_est_result_size(const char* name, uint64_t* size) {
  if (type_ == QueryType::WRITE)
    return logger_->status(Status::QueryError(
        "Cannot get estimated result size; Operation currently "
        "unsupported for write queries"));

  if (name == nullptr)
    return logger_->status(Status::QueryError(
        "Cannot get estimated result size; Name cannot be null"));

  if (name == constants::coords &&
      !array_schema_->domain()->all_dims_same_type())
    return logger_->status(Status::QueryError(
        "Cannot get estimated result size; Not applicable to zipped "
        "coordinates in arrays with heterogeneous domain"));

  if (name == constants::coords && !array_schema_->domain()->all_dims_fixed())
    return logger_->status(Status::QueryError(
        "Cannot get estimated result size; Not applicable to zipped "
        "coordinates in arrays with domains with variable-sized dimensions"));

  if (array_schema_->is_nullable(name))
    return logger_->status(Status::QueryError(
        std::string(
            "Cannot get estimated result size; Input attribute/dimension '") +
        name + "' is nullable"));

  if (array_->is_remote() && !subarray_.est_result_size_computed()) {
    auto rest_client = storage_manager_->rest_client();
    if (rest_client == nullptr)
      return logger_->status(
          Status::QueryError("Error in query estimate result size; remote "
                             "array with no rest client."));

    array_schema_->set_array_uri(array_->array_uri());

    RETURN_NOT_OK(
        rest_client->get_query_est_result_sizes(array_->array_uri(), this));
  }

  return subarray_.get_est_result_size_internal(
      name, size, &config_, storage_manager_->compute_tp());
}

Status Query::get_est_result_size(
    const char* name, uint64_t* size_off, uint64_t* size_val) {
  if (type_ == QueryType::WRITE)
    return logger_->status(Status::QueryError(
        "Cannot get estimated result size; Operation currently "
        "unsupported for write queries"));

  if (array_schema_->is_nullable(name))
    return logger_->status(Status::QueryError(
        std::string(
            "Cannot get estimated result size; Input attribute/dimension '") +
        name + "' is nullable"));

  if (array_->is_remote() && !subarray_.est_result_size_computed()) {
    auto rest_client = storage_manager_->rest_client();
    if (rest_client == nullptr)
      return logger_->status(
          Status::QueryError("Error in query estimate result size; remote "
                             "array with no rest client."));

    array_schema_->set_array_uri(array_->array_uri());

    RETURN_NOT_OK(
        rest_client->get_query_est_result_sizes(array_->array_uri(), this));
  }

  return subarray_.get_est_result_size(
      name, size_off, size_val, &config_, storage_manager_->compute_tp());
}

Status Query::get_est_result_size_nullable(
    const char* name, uint64_t* size_val, uint64_t* size_validity) {
  if (type_ == QueryType::WRITE)
    return logger_->status(Status::QueryError(
        "Cannot get estimated result size; Operation currently "
        "unsupported for write queries"));

  if (name == nullptr)
    return logger_->status(Status::QueryError(
        "Cannot get estimated result size; Name cannot be null"));

  if (!array_schema_->attribute(name))
    return logger_->status(Status::QueryError(
        "Cannot get estimated result size; Nullable API is only"
        "applicable to attributes"));

  if (!array_schema_->is_nullable(name))
    return logger_->status(Status::QueryError(
        std::string("Cannot get estimated result size; Input attribute '") +
        name + "' is not nullable"));

  if (array_->is_remote() && !subarray_.est_result_size_computed()) {
    auto rest_client = storage_manager_->rest_client();
    if (rest_client == nullptr)
      return logger_->status(
          Status::QueryError("Error in query estimate result size; remote "
                             "array with no rest client."));

    return logger_->status(
        Status::QueryError("Error in query estimate result size; unimplemented "
                           "for nullable attributes in remote arrays."));
  }

  return subarray_.get_est_result_size_nullable(
      name, size_val, size_validity, &config_, storage_manager_->compute_tp());
}

Status Query::get_est_result_size_nullable(
    const char* name,
    uint64_t* size_off,
    uint64_t* size_val,
    uint64_t* size_validity) {
  if (type_ == QueryType::WRITE)
    return logger_->status(Status::QueryError(
        "Cannot get estimated result size; Operation currently "
        "unsupported for write queries"));

  if (!array_schema_->attribute(name))
    return logger_->status(Status::QueryError(
        "Cannot get estimated result size; Nullable API is only"
        "applicable to attributes"));

  if (!array_schema_->is_nullable(name))
    return logger_->status(Status::QueryError(
        std::string("Cannot get estimated result size; Input attribute '") +
        name + "' is not nullable"));

  if (array_->is_remote() && !subarray_.est_result_size_computed()) {
    auto rest_client = storage_manager_->rest_client();
    if (rest_client == nullptr)
      return logger_->status(
          Status::QueryError("Error in query estimate result size; remote "
                             "array with no rest client."));

    return logger_->status(
        Status::QueryError("Error in query estimate result size; unimplemented "
                           "for nullable attributes in remote arrays."));
  }

  return subarray_.get_est_result_size_nullable(
      name,
      size_off,
      size_val,
      size_validity,
      &config_,
      storage_manager_->compute_tp());
}

std::unordered_map<std::string, Subarray::ResultSize>
Query::get_est_result_size_map() {
  return subarray_.get_est_result_size_map(
      &config_, storage_manager_->compute_tp());
}

std::unordered_map<std::string, Subarray::MemorySize>
Query::get_max_mem_size_map() {
  return subarray_.get_max_mem_size_map(
      &config_, storage_manager_->compute_tp());
}

Status Query::get_written_fragment_num(uint32_t* num) const {
  if (type_ != QueryType::WRITE)
    return logger_->status(Status::QueryError(
        "Cannot get number of fragments; Applicable only to WRITE mode"));

  *num = (uint32_t)written_fragment_info_.size();

  return Status::Ok();
}

Status Query::get_written_fragment_uri(uint32_t idx, const char** uri) const {
  if (type_ != QueryType::WRITE)
    return logger_->status(Status::QueryError(
        "Cannot get fragment URI; Applicable only to WRITE mode"));

  auto num = (uint32_t)written_fragment_info_.size();
  if (idx >= num)
    return logger_->status(
        Status::QueryError("Cannot get fragment URI; Invalid fragment index"));

  *uri = written_fragment_info_[idx].uri_.c_str();

  return Status::Ok();
}

Status Query::get_written_fragment_timestamp_range(
    uint32_t idx, uint64_t* t1, uint64_t* t2) const {
  if (type_ != QueryType::WRITE)
    return logger_->status(Status::QueryError(
        "Cannot get fragment timestamp range; Applicable only to WRITE mode"));

  auto num = (uint32_t)written_fragment_info_.size();
  if (idx >= num)
    return logger_->status(Status::QueryError(
        "Cannot get fragment timestamp range; Invalid fragment index"));

  *t1 = written_fragment_info_[idx].timestamp_range_.first;
  *t2 = written_fragment_info_[idx].timestamp_range_.second;

  return Status::Ok();
}

const Array* Query::array() const {
  return array_;
}

Array* Query::array() {
  return array_;
}

const ArraySchema* Query::array_schema() const {
  return array_schema_;
}

std::vector<std::string> Query::buffer_names() const {
  std::vector<std::string> ret;

  // Add to the buffer names the attributes, as well as the dimensions only if
  // coords_buffer_ has not been set
  for (const auto& it : buffers_) {
    if (!array_schema_->is_dim(it.first) || (!coords_info_.coords_buffer_))
      ret.push_back(it.first);
  }

  // Special zipped coordinates name
  if (coords_info_.coords_buffer_)
    ret.push_back(constants::coords);

  return ret;
}

QueryBuffer Query::buffer(const std::string& name) const {
  // Special zipped coordinates
  if (type_ == QueryType::WRITE && name == constants::coords)
    return QueryBuffer(
        coords_info_.coords_buffer_,
        nullptr,
        coords_info_.coords_buffer_size_,
        nullptr);

  // Attribute or dimension
  auto buf = buffers_.find(name);
  if (buf != buffers_.end())
    return buf->second;

  // Named buffer does not exist
  return QueryBuffer{};
}

Status Query::finalize() {
  if (status_ == QueryStatus::UNINITIALIZED)
    return Status::Ok();

  if (array_->is_remote()) {
    auto rest_client = storage_manager_->rest_client();
    if (rest_client == nullptr)
      return logger_->status(Status::QueryError(
          "Error in query finalize; remote array with no rest client."));

    array_schema_->set_array_uri(array_->array_uri());

    return rest_client->finalize_query_to_rest(array_->array_uri(), this);
  }

  RETURN_NOT_OK(strategy_->finalize());
  status_ = QueryStatus::COMPLETED;
  return Status::Ok();
}

Status Query::get_buffer(
    const char* name, void** buffer, uint64_t** buffer_size) const {
  // Check attribute
  auto array_schema = this->array_schema();
  if (name != constants::coords) {
    if (array_schema->attribute(name) == nullptr &&
        array_schema->dimension(name) == nullptr)
      return logger_->status(Status::QueryError(
          std::string("Cannot get buffer; Invalid attribute/dimension name '") +
          name + "'"));
  }
  if (array_schema->var_size(name))
    return logger_->status(Status::QueryError(
        std::string("Cannot get buffer; '") + name + "' is var-sized"));

  return get_data_buffer(name, buffer, buffer_size);
}

Status Query::get_buffer(
    const char* name,
    uint64_t** buffer_off,
    uint64_t** buffer_off_size,
    void** buffer_val,
    uint64_t** buffer_val_size) const {
  // Check attribute
  auto array_schema = this->array_schema();
  if (name == constants::coords) {
    return logger_->status(
        Status::QueryError("Cannot get buffer; Coordinates are not var-sized"));
  }
  if (array_schema->attribute(name) == nullptr &&
      array_schema->dimension(name) == nullptr)
    return logger_->status(Status::QueryError(
        std::string("Cannot get buffer; Invalid attribute/dimension name '") +
        name + "'"));
  if (!array_schema->var_size(name))
    return logger_->status(Status::QueryError(
        std::string("Cannot get buffer; '") + name + "' is fixed-sized"));

  // Attribute or dimension
  auto it = buffers_.find(name);
  if (it != buffers_.end()) {
    *buffer_off = (uint64_t*)it->second.buffer_;
    *buffer_off_size = it->second.buffer_size_;
    *buffer_val = it->second.buffer_var_;
    *buffer_val_size = it->second.buffer_var_size_;
    return Status::Ok();
  }

  // Named buffer does not exist
  *buffer_off = nullptr;
  *buffer_off_size = nullptr;
  *buffer_val = nullptr;
  *buffer_val_size = nullptr;

  return Status::Ok();
}

Status Query::get_offsets_buffer(
    const char* name, uint64_t** buffer_off, uint64_t** buffer_off_size) const {
  // Check attribute
  auto array_schema = this->array_schema();
  if (name == constants::coords) {
    return logger_->status(
        Status::QueryError("Cannot get buffer; Coordinates are not var-sized"));
  }
  if (array_schema->attribute(name) == nullptr &&
      array_schema->dimension(name) == nullptr)
    return logger_->status(Status::QueryError(
        std::string("Cannot get buffer; Invalid attribute/dimension name '") +
        name + "'"));
  if (!array_schema->var_size(name))
    return logger_->status(Status::QueryError(
        std::string("Cannot get buffer; '") + name + "' is fixed-sized"));

  // Attribute or dimension
  auto it = buffers_.find(name);
  if (it != buffers_.end()) {
    *buffer_off = (uint64_t*)it->second.buffer_;
    *buffer_off_size = it->second.buffer_size_;
    return Status::Ok();
  }

  // Named buffer does not exist
  *buffer_off = nullptr;
  *buffer_off_size = nullptr;

  return Status::Ok();
}

Status Query::get_data_buffer(
    const char* name, void** buffer, uint64_t** buffer_size) const {
  // Check attribute
  auto array_schema = this->array_schema();
  if (name != constants::coords) {
    if (array_schema->attribute(name) == nullptr &&
        array_schema->dimension(name) == nullptr)
      return logger_->status(Status::QueryError(
          std::string("Cannot get buffer; Invalid attribute/dimension name '") +
          name + "'"));
  }

  // Special zipped coordinates
  if (type_ == QueryType::WRITE && name == constants::coords) {
    *buffer = coords_info_.coords_buffer_;
    *buffer_size = coords_info_.coords_buffer_size_;
    return Status::Ok();
  }

  // Attribute or dimension
  auto it = buffers_.find(name);
  if (it != buffers_.end()) {
    if (!array_schema_->var_size(name)) {
      *buffer = it->second.buffer_;
      *buffer_size = it->second.buffer_size_;
    } else {
      *buffer = it->second.buffer_var_;
      *buffer_size = it->second.buffer_var_size_;
    }
    return Status::Ok();
  }

  // Named buffer does not exist
  *buffer = nullptr;
  *buffer_size = nullptr;

  return Status::Ok();
}

Status Query::get_validity_buffer(
    const char* name,
    uint8_t** buffer_validity_bytemap,
    uint64_t** buffer_validity_bytemap_size) const {
  // Check attribute
  auto array_schema = this->array_schema();
  if (!array_schema->is_nullable(name))
    return logger_->status(Status::QueryError(
        std::string("Cannot get buffer; '") + name + "' is non-nullable"));

  // Attribute or dimension
  auto it = buffers_.find(name);
  if (it != buffers_.end()) {
    auto vv = &it->second.validity_vector_;
    *buffer_validity_bytemap = vv->bytemap();
    *buffer_validity_bytemap_size = vv->bytemap_size();
  }

  return Status::Ok();
}

Status Query::get_buffer_vbytemap(
    const char* name,
    uint64_t** buffer_off,
    uint64_t** buffer_off_size,
    void** buffer_val,
    uint64_t** buffer_val_size,
    uint8_t** buffer_validity_bytemap,
    uint64_t** buffer_validity_bytemap_size) const {
  const ValidityVector* vv = nullptr;
  RETURN_NOT_OK(get_buffer(
      name, buffer_off, buffer_off_size, buffer_val, buffer_val_size, &vv));

  if (vv != nullptr) {
    *buffer_validity_bytemap = vv->bytemap();
    *buffer_validity_bytemap_size = vv->bytemap_size();
  }

  return Status::Ok();
}

Status Query::get_buffer_vbytemap(
    const char* name,
    void** buffer,
    uint64_t** buffer_size,
    uint8_t** buffer_validity_bytemap,
    uint64_t** buffer_validity_bytemap_size) const {
  const ValidityVector* vv = nullptr;
  RETURN_NOT_OK(get_buffer(name, buffer, buffer_size, &vv));

  if (vv != nullptr) {
    *buffer_validity_bytemap = vv->bytemap();
    *buffer_validity_bytemap_size = vv->bytemap_size();
  }

  return Status::Ok();
}

Status Query::get_buffer(
    const char* name,
    void** buffer,
    uint64_t** buffer_size,
    const ValidityVector** validity_vector) const {
  // Check nullable attribute
  auto array_schema = this->array_schema();
  if (array_schema->attribute(name) == nullptr)
    return logger_->status(Status::QueryError(
        std::string("Cannot get buffer; Invalid attribute name '") + name +
        "'"));
  if (array_schema->var_size(name))
    return logger_->status(Status::QueryError(
        std::string("Cannot get buffer; '") + name + "' is var-sized"));
  if (!array_schema->is_nullable(name))
    return logger_->status(Status::QueryError(
        std::string("Cannot get buffer; '") + name + "' is non-nullable"));

  // Attribute or dimension
  auto it = buffers_.find(name);
  if (it != buffers_.end()) {
    *buffer = it->second.buffer_;
    *buffer_size = it->second.buffer_size_;
    *validity_vector = &it->second.validity_vector_;
    return Status::Ok();
  }

  // Named buffer does not exist
  *buffer = nullptr;
  *buffer_size = nullptr;
  *validity_vector = nullptr;

  return Status::Ok();
}

Status Query::get_buffer(
    const char* name,
    uint64_t** buffer_off,
    uint64_t** buffer_off_size,
    void** buffer_val,
    uint64_t** buffer_val_size,
    const ValidityVector** validity_vector) const {
  // Check attribute
  auto array_schema = this->array_schema();
  if (array_schema->attribute(name) == nullptr)
    return logger_->status(Status::QueryError(
        std::string("Cannot get buffer; Invalid attribute name '") + name +
        "'"));
  if (!array_schema->var_size(name))
    return logger_->status(Status::QueryError(
        std::string("Cannot get buffer; '") + name + "' is fixed-sized"));
  if (!array_schema->is_nullable(name))
    return logger_->status(Status::QueryError(
        std::string("Cannot get buffer; '") + name + "' is non-nullable"));

  // Attribute or dimension
  auto it = buffers_.find(name);
  if (it != buffers_.end()) {
    *buffer_off = (uint64_t*)it->second.buffer_;
    *buffer_off_size = it->second.buffer_size_;
    *buffer_val = it->second.buffer_var_;
    *buffer_val_size = it->second.buffer_var_size_;
    *validity_vector = &it->second.validity_vector_;
    return Status::Ok();
  }

  // Named buffer does not exist
  *buffer_off = nullptr;
  *buffer_off_size = nullptr;
  *buffer_val = nullptr;
  *buffer_val_size = nullptr;
  *validity_vector = nullptr;

  return Status::Ok();
}

Status Query::get_attr_serialization_state(
    const std::string& attribute, SerializationState::AttrState** state) {
  *state = &serialization_state_.attribute_states[attribute];
  return Status::Ok();
}

bool Query::has_results() const {
  if (status_ == QueryStatus::UNINITIALIZED || type_ == QueryType::WRITE)
    return false;

  for (const auto& it : buffers_) {
    if (*(it.second.buffer_size_) != 0)
      return true;
  }
  return false;
}

Status Query::init() {
  // Only if the query has not been initialized before
  if (status_ == QueryStatus::UNINITIALIZED) {
    // Check if the array got closed
    if (array_ == nullptr || !array_->is_open())
      return logger_->status(Status::QueryError(
          "Cannot init query; The associated array is not open"));

    // Check if the array got re-opened with a different query type
    QueryType array_query_type;
    RETURN_NOT_OK(array_->get_query_type(&array_query_type));
    if (array_query_type != type_) {
      std::stringstream errmsg;
      errmsg << "Cannot init query; "
             << "Associated array query type does not match query type: "
             << "(" << query_type_str(array_query_type)
             << " != " << query_type_str(type_) << ")";
      return logger_->status(Status::QueryError(errmsg.str()));
    }

    RETURN_NOT_OK(check_buffer_names());
    RETURN_NOT_OK(create_strategy());
    RETURN_NOT_OK(strategy_->init());
  }

  status_ = QueryStatus::INPROGRESS;

  return Status::Ok();
}

URI Query::first_fragment_uri() const {
  if (type_ == QueryType::WRITE || fragment_metadata_.empty())
    return URI();
  return fragment_metadata_.front()->fragment_uri();
}

URI Query::last_fragment_uri() const {
  if (type_ == QueryType::WRITE || fragment_metadata_.empty())
    return URI();
  return fragment_metadata_.back()->fragment_uri();
}

Layout Query::layout() const {
  return layout_;
}

const QueryCondition* Query::condition() const {
  if (type_ == QueryType::WRITE)
    return nullptr;
  return &condition_;
}

Status Query::cancel() {
  status_ = QueryStatus::FAILED;
  return Status::Ok();
}

Status Query::process() {
  if (status_ == QueryStatus::UNINITIALIZED)
    return logger_->status(
        Status::QueryError("Cannot process query; Query is not initialized"));
  status_ = QueryStatus::INPROGRESS;

  // Process query
  Status st = strategy_->dowork();

  // Handle error
  if (!st.ok()) {
    status_ = QueryStatus::FAILED;
    return st;
  }

  if (type_ == QueryType::WRITE && layout_ == Layout::GLOBAL_ORDER) {
    // reset coord buffer marker at end of global write
    // this will allow for the user to properly set the next write batch
    coord_buffer_is_set_ = false;
    coord_data_buffer_is_set_ = false;
    coord_offsets_buffer_is_set_ = false;
  }

  // Check if the query is complete
  bool completed = !strategy_->incomplete();

  // Handle callback and status
  if (completed) {
    if (callback_ != nullptr)
      callback_(callback_data_);
    status_ = QueryStatus::COMPLETED;
  } else {  // Incomplete
    status_ = QueryStatus::INCOMPLETE;
  }

  return Status::Ok();
}

Status Query::create_strategy() {
  if (type_ == QueryType::WRITE) {
    strategy_ = tdb_unique_ptr<IQueryStrategy>(tdb_new(
        Writer,
        stats_->create_child("Writer"),
        logger_,
        storage_manager_,
        array_,
        config_,
        buffers_,
        subarray_,
        layout_,
        written_fragment_info_,
        disable_check_global_order_,
        coords_info_,
        fragment_uri_));
  } else {
    bool use_default = true;
    if (use_refactored_sparse_unordered_with_dups_reader() &&
        !array_schema_->dense() && layout_ == Layout::UNORDERED &&
        array_schema_->allows_dups()) {
      use_default = false;

      bool found = false;
      bool non_overlapping_ranges = false;
      RETURN_NOT_OK(config_.get<bool>(
          "sm.query.sparse_unordered_with_dups.non_overlapping_ranges",
          &non_overlapping_ranges,
          &found));
      assert(found);

      if (non_overlapping_ranges || !subarray_.is_set() ||
          subarray_.range_num() == 1) {
        strategy_ = tdb_unique_ptr<IQueryStrategy>(tdb_new(
            SparseUnorderedWithDupsReader<uint8_t>,
            stats_->create_child("Reader"),
            logger_,
            storage_manager_,
            array_,
            config_,
            buffers_,
            subarray_,
            layout_,
            condition_));
      } else {
        strategy_ = tdb_unique_ptr<IQueryStrategy>(tdb_new(
            SparseUnorderedWithDupsReader<uint64_t>,
            stats_->create_child("Reader"),
            logger_,
            storage_manager_,
            array_,
            config_,
            buffers_,
            subarray_,
            layout_,
            condition_));
      }
    } else if (
        use_refactored_sparse_global_order_reader() &&
        !array_schema_->dense() &&
        (layout_ == Layout::GLOBAL_ORDER ||
         (layout_ == Layout::UNORDERED && subarray_.range_num() <= 1))) {
      // Using the reader for unordered queries to do deduplication.
      use_default = false;
      strategy_ = tdb_unique_ptr<IQueryStrategy>(tdb_new(
          SparseGlobalOrderReader,
          stats_->create_child("Reader"),
          logger_,
          storage_manager_,
          array_,
          config_,
          buffers_,
          subarray_,
          layout_,
          condition_));
    } else if (use_refactored_dense_reader() && array_schema_->dense()) {
      bool all_dense = true;
      for (auto& frag_md : fragment_metadata_)
        all_dense &= frag_md->dense();

      if (all_dense) {
        use_default = false;
        strategy_ = tdb_unique_ptr<IQueryStrategy>(tdb_new(
            DenseReader,
            stats_->create_child("Reader"),
            logger_,
            storage_manager_,
            array_,
            config_,
            buffers_,
            subarray_,
            layout_,
            condition_));
      }
    }

    if (use_default) {
      strategy_ = tdb_unique_ptr<IQueryStrategy>(tdb_new(
          Reader,
          stats_->create_child("Reader"),
          logger_,
          storage_manager_,
          array_,
          config_,
          buffers_,
          subarray_,
          layout_,
          condition_));
    }
  }

  if (strategy_ == nullptr)
    return logger_->status(
        Status::QueryError("Cannot create strategy; allocation failed"));

  return Status::Ok();
}

IQueryStrategy* Query::strategy() {
  if (strategy_ == nullptr) {
    create_strategy();
  }
  return strategy_.get();
}

void Query::clear_strategy() {
  strategy_ = nullptr;
}

Status Query::disable_check_global_order() {
  if (status_ != QueryStatus::UNINITIALIZED)
    return logger_->status(Status::QueryError(
        "Cannot disable checking global order after initialization"));

  if (type_ == QueryType::READ)
    return logger_->status(Status::QueryError(
        "Cannot disable checking global order; Applicable only to writes"));

  disable_check_global_order_ = true;
  return Status::Ok();
}

Status Query::check_buffer_names() {
  if (type_ == QueryType::WRITE) {
    // If the array is sparse, the coordinates must be provided
    if (!array_schema_->dense() && !coords_info_.has_coords_)
      return logger_->status(Status::WriterError(
          "Sparse array writes expect the coordinates of the "
          "cells to be written"));

    // If the layout is unordered, the coordinates must be provided
    if (layout_ == Layout::UNORDERED && !coords_info_.has_coords_)
      return logger_->status(
          Status::WriterError("Unordered writes expect the coordinates of the "
                              "cells to be written"));

    // All attributes/dimensions must be provided
    auto expected_num = array_schema_->attribute_num();
    expected_num += (coord_buffer_is_set_ || coord_data_buffer_is_set_ ||
                     coord_offsets_buffer_is_set_) ?
                        array_schema_->dim_num() :
                        0;
    if (buffers_.size() != expected_num)
      return logger_->status(Status::WriterError(
          "Writes expect all attributes (and coordinates in "
          "the sparse/unordered case) to be set"));
  }

  return Status::Ok();
}

Status Query::check_set_fixed_buffer(const std::string& name) {
  if (name == constants::coords &&
      !array_schema_->domain()->all_dims_same_type())
    return logger_->status(Status::QueryError(
        "Cannot set buffer; Setting a buffer for zipped coordinates is not "
        "applicable to heterogeneous domains"));

  if (name == constants::coords && !array_schema_->domain()->all_dims_fixed())
    return logger_->status(Status::QueryError(
        "Cannot set buffer; Setting a buffer for zipped coordinates is not "
        "applicable to domains with variable-sized dimensions"));

  return Status::Ok();
}

Status Query::set_config(const Config& config) {
  config_ = config;

  // Refresh memory budget configuration.
  if (strategy_ != nullptr)
    RETURN_NOT_OK(strategy_->initialize_memory_budget());

  // Set subarray's config for backwards compatibility
  // Users expect the query config to effect the subarray based on existing
  // behavior before subarray was exposed directly
  subarray_.set_config(config_);

  return Status::Ok();
}

Status Query::set_coords_buffer(void* buffer, uint64_t* buffer_size) {
  // Set zipped coordinates buffer
  coords_info_.coords_buffer_ = buffer;
  coords_info_.coords_buffer_size_ = buffer_size;
  coords_info_.has_coords_ = true;

  return Status::Ok();
}

Status Query::set_buffer(
    const std::string& name,
    void* const buffer,
    uint64_t* const buffer_size,
    const bool check_null_buffers) {
  RETURN_NOT_OK(check_set_fixed_buffer(name));

  // Check buffer
  if (check_null_buffers && buffer == nullptr)
    return logger_->status(
        Status::QueryError("Cannot set buffer; " + name + " buffer is null"));

  // Check buffer size
  if (check_null_buffers && buffer_size == nullptr)
    return logger_->status(
        Status::QueryError("Cannot set buffer; " + name + " buffer is null"));

  // Array schema must exist
  if (array_schema_ == nullptr)
    return logger_->status(
        Status::QueryError("Cannot set buffer; Array schema not set"));

  // For easy reference
  const bool is_dim = array_schema_->is_dim(name);
  const bool is_attr = array_schema_->is_attr(name);

  // Check that attribute/dimension exists
  if (name != constants::coords && !is_dim && !is_attr)
    return logger_->status(Status::QueryError(
        std::string("Cannot set buffer; Invalid attribute/dimension '") + name +
        "'"));

  // Must not be nullable
  if (array_schema_->is_nullable(name))
    return logger_->status(Status::QueryError(
        std::string("Cannot set buffer; Input attribute/dimension '") + name +
        "' is nullable"));

  // Check that attribute/dimension is fixed-sized
  const bool var_size =
      (name != constants::coords && array_schema_->var_size(name));
  if (var_size)
    return logger_->status(Status::QueryError(
        std::string("Cannot set buffer; Input attribute/dimension '") + name +
        "' is var-sized"));

  // Check if zipped coordinates coexist with separate coordinate buffers
  if ((is_dim && has_zipped_coords_buffer_) ||
      (name == constants::coords && has_coords_buffer_))
    return logger_->status(Status::QueryError(
        std::string("Cannot set separate coordinate buffers and "
                    "a zipped coordinate buffer in the same query")));

  // Error if setting a new attribute/dimension after initialization
  const bool exists = buffers_.find(name) != buffers_.end();
  if (status_ != QueryStatus::UNINITIALIZED && !exists)
    return logger_->status(Status::QueryError(
        std::string("Cannot set buffer for new attribute/dimension '") + name +
        "' after initialization"));

  if (name == constants::coords) {
    has_zipped_coords_buffer_ = true;

    // Set special function for zipped coordinates buffer
    if (type_ == QueryType::WRITE)
      return set_coords_buffer(buffer, buffer_size);
  }

  if (is_dim && type_ == QueryType::WRITE) {
    // Check number of coordinates
    uint64_t coords_num = *buffer_size / array_schema_->cell_size(name);
    if (coord_buffer_is_set_ && coords_num != coords_info_.coords_num_)
      return logger_->status(Status::QueryError(
          std::string("Cannot set buffer; Input buffer for dimension '") +
          name +
          "' has a different number of coordinates than previously "
          "set coordinate buffers"));

    coords_info_.coords_num_ = coords_num;
    coord_buffer_is_set_ = true;
    coords_info_.has_coords_ = true;
  }

  has_coords_buffer_ |= is_dim;

  // Set attribute buffer
  buffers_[name].set_data_buffer(buffer, buffer_size);

  return Status::Ok();
}

Status Query::set_data_buffer(
    const std::string& name,
    void* const buffer,
    uint64_t* const buffer_size,
    const bool check_null_buffers) {
  RETURN_NOT_OK(check_set_fixed_buffer(name));

  // Check buffer
  if (check_null_buffers && buffer == nullptr)
    if (type_ != QueryType::WRITE || *buffer_size != 0)
      return logger_->status(
          Status::QueryError("Cannot set buffer; " + name + " buffer is null"));

  // Check buffer size
  if (check_null_buffers && buffer_size == nullptr)
    return logger_->status(Status::QueryError(
        "Cannot set buffer; " + name + " buffer size is null"));

  // Array schema must exist
  if (array_schema_ == nullptr)
    return logger_->status(
        Status::QueryError("Cannot set buffer; Array schema not set"));

  // For easy reference
  const bool is_dim = array_schema_->is_dim(name);
  const bool is_attr = array_schema_->is_attr(name);

  // Check that attribute/dimension exists
  if (name != constants::coords && !is_dim && !is_attr)
    return logger_->status(Status::QueryError(
        std::string("Cannot set buffer; Invalid attribute/dimension '") + name +
        "'"));

  if (array_schema_->dense() && type_ == QueryType::WRITE && !is_attr) {
    return logger_->status(Status::QueryError(
        std::string("Dense write queries cannot set dimension buffers")));
  }

  // Check if zipped coordinates coexist with separate coordinate buffers
  if ((is_dim && has_zipped_coords_buffer_) ||
      (name == constants::coords && has_coords_buffer_))
    return logger_->status(Status::QueryError(
        std::string("Cannot set separate coordinate buffers and "
                    "a zipped coordinate buffer in the same query")));

  // Error if setting a new attribute/dimension after initialization
  const bool exists = buffers_.find(name) != buffers_.end();
  if (status_ != QueryStatus::UNINITIALIZED && !exists)
    return logger_->status(Status::QueryError(
        std::string("Cannot set buffer for new attribute/dimension '") + name +
        "' after initialization"));

  if (name == constants::coords) {
    has_zipped_coords_buffer_ = true;

    // Set special function for zipped coordinates buffer
    if (type_ == QueryType::WRITE)
      return set_coords_buffer(buffer, buffer_size);
  }

  if (is_dim && type_ == QueryType::WRITE) {
    // Check number of coordinates
    uint64_t coords_num = *buffer_size / array_schema_->cell_size(name);
    if (coord_data_buffer_is_set_ && coords_num != coords_info_.coords_num_ &&
        name == data_buffer_name_)
      return logger_->status(Status::QueryError(
          std::string("Cannot set buffer; Input buffer for dimension '") +
          name +
          "' has a different number of coordinates than previously "
          "set coordinate buffers"));

    coords_info_.coords_num_ = coords_num;
    coord_data_buffer_is_set_ = true;
    data_buffer_name_ = name;
    coords_info_.has_coords_ = true;
  }

  has_coords_buffer_ |= is_dim;

  // Set attribute/dimension buffer on the appropriate buffer
  if (!array_schema_->var_size(name))
    // Fixed size data buffer
    buffers_[name].set_data_buffer(buffer, buffer_size);
  else
    // Var sized data buffer
    buffers_[name].set_data_var_buffer(buffer, buffer_size);

  return Status::Ok();
}

Status Query::set_offsets_buffer(
    const std::string& name,
    uint64_t* const buffer_offsets,
    uint64_t* const buffer_offsets_size,
    const bool check_null_buffers) {
  RETURN_NOT_OK(check_set_fixed_buffer(name));

  // Check buffer
  if (check_null_buffers && buffer_offsets == nullptr)
    return logger_->status(
        Status::QueryError("Cannot set buffer; " + name + " buffer is null"));

  // Check buffer size
  if (check_null_buffers && buffer_offsets_size == nullptr)
    return logger_->status(Status::QueryError(
        "Cannot set buffer; " + name + " buffer size is null"));

  // Array schema must exist
  if (array_schema_ == nullptr)
    return logger_->status(
        Status::QueryError("Cannot set buffer; Array schema not set"));

  // For easy reference
  const bool is_dim = array_schema_->is_dim(name);
  const bool is_attr = array_schema_->is_attr(name);

  // Neither a dimension nor an attribute
  if (!is_dim && !is_attr)
    return logger_->status(Status::QueryError(
        std::string("Cannot set buffer; Invalid buffer name '") + name +
        "' (it should be an attribute or dimension)"));

  // Error if it is fixed-sized
  if (!array_schema_->var_size(name))
    return logger_->status(Status::QueryError(
        std::string("Cannot set buffer; Input attribute/dimension '") + name +
        "' is fixed-sized"));

  // Error if setting a new attribute/dimension after initialization
  bool exists = buffers_.find(name) != buffers_.end();
  if (status_ != QueryStatus::UNINITIALIZED && !exists)
    return logger_->status(Status::QueryError(
        std::string("Cannot set buffer for new attribute/dimension '") + name +
        "' after initialization"));

  if (is_dim && type_ == QueryType::WRITE) {
    // Check number of coordinates
    uint64_t coords_num =
        *buffer_offsets_size / constants::cell_var_offset_size;
    if (coord_offsets_buffer_is_set_ &&
        coords_num != coords_info_.coords_num_ && name == offsets_buffer_name_)
      return logger_->status(Status::QueryError(
          std::string("Cannot set buffer; Input buffer for dimension '") +
          name +
          "' has a different number of coordinates than previously "
          "set coordinate buffers"));

    coords_info_.coords_num_ = coords_num;
    coord_offsets_buffer_is_set_ = true;
    coords_info_.has_coords_ = true;
    offsets_buffer_name_ = name;
  }

  has_coords_buffer_ |= is_dim;

  // Set attribute/dimension buffer
  buffers_[name].set_offsets_buffer(buffer_offsets, buffer_offsets_size);

  return Status::Ok();
}

Status Query::set_validity_buffer(
    const std::string& name,
    uint8_t* const buffer_validity_bytemap,
    uint64_t* const buffer_validity_bytemap_size,
    const bool check_null_buffers) {
  RETURN_NOT_OK(check_set_fixed_buffer(name));

  ValidityVector validity_vector;
  RETURN_NOT_OK(validity_vector.init_bytemap(
      buffer_validity_bytemap, buffer_validity_bytemap_size));
  // Check validity buffer
  if (check_null_buffers && validity_vector.buffer() == nullptr)
    return logger_->status(Status::QueryError(
        "Cannot set buffer; " + name + " validity buffer is null"));

  // Check validity buffer size
  if (check_null_buffers && validity_vector.buffer_size() == nullptr)
    return logger_->status(Status::QueryError(
        "Cannot set buffer; " + name + " validity buffer size is null"));

  // Array schema must exist
  if (array_schema_ == nullptr)
    return logger_->status(
        Status::QueryError("Cannot set buffer; Array schema not set"));

  // Must be an attribute
  if (!array_schema_->is_attr(name))
    return logger_->status(Status::QueryError(
        std::string("Cannot set buffer; Buffer name '") + name +
        "' is not an attribute"));

  // Must be nullable
  if (!array_schema_->is_nullable(name))
    return logger_->status(Status::QueryError(
        std::string("Cannot set buffer; Input attribute '") + name +
        "' is not nullable"));

  // Error if setting a new attribute after initialization
  const bool exists = buffers_.find(name) != buffers_.end();
  if (status_ != QueryStatus::UNINITIALIZED && !exists)
    return logger_->status(Status::QueryError(
        std::string("Cannot set buffer for new attribute '") + name +
        "' after initialization"));

  // Set attribute/dimension buffer
  buffers_[name].set_validity_buffer(std::move(validity_vector));

  return Status::Ok();
}

Status Query::set_buffer(
    const std::string& name,
    uint64_t* const buffer_off,
    uint64_t* const buffer_off_size,
    void* const buffer_val,
    uint64_t* const buffer_val_size,
    const bool check_null_buffers) {
  // Check buffer
  if (check_null_buffers && buffer_val == nullptr)
    if (type_ != QueryType::WRITE || *buffer_val_size != 0)
      return logger_->status(
          Status::QueryError("Cannot set buffer; " + name + " buffer is null"));

  // Check buffer size
  if (check_null_buffers && buffer_val_size == nullptr)
    return logger_->status(Status::QueryError(
        "Cannot set buffer; " + name + " buffer size is null"));

  // Check offset buffer
  if (check_null_buffers && buffer_off == nullptr)
    return logger_->status(Status::QueryError(
        "Cannot set buffer; " + name + " offset buffer is null"));

  // Check offset buffer size
  if (check_null_buffers && buffer_off_size == nullptr)
    return logger_->status(Status::QueryError(
        "Cannot set buffer; " + name + " offset buffer size is null"));

  // Array schema must exist
  if (array_schema_ == nullptr)
    return logger_->status(
        Status::QueryError("Cannot set buffer; Array schema not set"));

  // For easy reference
  const bool is_dim = array_schema_->is_dim(name);
  const bool is_attr = array_schema_->is_attr(name);

  // Check that attribute/dimension exists
  if (!is_dim && !is_attr)
    return logger_->status(Status::QueryError(
        std::string("Cannot set buffer; Invalid attribute/dimension '") + name +
        "'"));

  // Must not be nullable
  if (array_schema_->is_nullable(name))
    return logger_->status(Status::QueryError(
        std::string("Cannot set buffer; Input attribute/dimension '") + name +
        "' is nullable"));

  // Check that attribute/dimension is var-sized
  if (!array_schema_->var_size(name))
    return logger_->status(Status::QueryError(
        std::string("Cannot set buffer; Input attribute/dimension '") + name +
        "' is fixed-sized"));

  // Error if setting a new attribute/dimension after initialization
  const bool exists = buffers_.find(name) != buffers_.end();
  if (status_ != QueryStatus::UNINITIALIZED && !exists)
    return logger_->status(Status::QueryError(
        std::string("Cannot set buffer for new attribute/dimension '") + name +
        "' after initialization"));

  if (is_dim && type_ == QueryType::WRITE) {
    // Check number of coordinates
    uint64_t coords_num = *buffer_off_size / constants::cell_var_offset_size;
    if (coord_buffer_is_set_ && coords_num != coords_info_.coords_num_)
      return logger_->status(Status::QueryError(
          std::string("Cannot set buffer; Input buffer for dimension '") +
          name +
          "' has a different number of coordinates than previously "
          "set coordinate buffers"));

    coords_info_.coords_num_ = coords_num;
    coord_buffer_is_set_ = true;
    coords_info_.has_coords_ = true;
  }

  // Set attribute/dimension buffer
  buffers_[name].set_data_var_buffer(buffer_val, buffer_val_size);
  buffers_[name].set_offsets_buffer(buffer_off, buffer_off_size);

  return Status::Ok();
}

Status Query::set_buffer_vbytemap(
    const std::string& name,
    void* const buffer,
    uint64_t* const buffer_size,
    uint8_t* const buffer_validity_bytemap,
    uint64_t* const buffer_validity_bytemap_size,
    const bool check_null_buffers) {
  // Convert the bytemap into a ValidityVector.
  ValidityVector vv;
  RETURN_NOT_OK(
      vv.init_bytemap(buffer_validity_bytemap, buffer_validity_bytemap_size));

  return set_buffer(
      name, buffer, buffer_size, std::move(vv), check_null_buffers);
}

Status Query::set_buffer_vbytemap(
    const std::string& name,
    uint64_t* const buffer_off,
    uint64_t* const buffer_off_size,
    void* const buffer_val,
    uint64_t* const buffer_val_size,
    uint8_t* const buffer_validity_bytemap,
    uint64_t* const buffer_validity_bytemap_size,
    const bool check_null_buffers) {
  // Convert the bytemap into a ValidityVector.
  ValidityVector vv;
  RETURN_NOT_OK(
      vv.init_bytemap(buffer_validity_bytemap, buffer_validity_bytemap_size));

  return set_buffer(
      name,
      buffer_off,
      buffer_off_size,
      buffer_val,
      buffer_val_size,
      std::move(vv),
      check_null_buffers);
}

Status Query::set_buffer(
    const std::string& name,
    void* const buffer,
    uint64_t* const buffer_size,
    ValidityVector&& validity_vector,
    const bool check_null_buffers) {
  RETURN_NOT_OK(check_set_fixed_buffer(name));

  // Check buffer
  if (check_null_buffers && buffer == nullptr)
    return logger_->status(
        Status::QueryError("Cannot set buffer; " + name + " buffer is null"));

  // Check buffer size
  if (check_null_buffers && buffer_size == nullptr)
    return logger_->status(Status::QueryError(
        "Cannot set buffer; " + name + " buffer size is null"));

  // Check validity buffer offset
  if (check_null_buffers && validity_vector.buffer() == nullptr)
    return logger_->status(Status::QueryError(
        "Cannot set buffer; " + name + " validity buffer is null"));

  // Check validity buffer size
  if (check_null_buffers && validity_vector.buffer_size() == nullptr)
    return logger_->status(Status::QueryError(
        "Cannot set buffer; " + name + " validity buffer size is null"));

  // Array schema must exist
  if (array_schema_ == nullptr)
    return logger_->status(
        Status::QueryError("Cannot set buffer; Array schema not set"));

  // Must be an attribute
  if (!array_schema_->is_attr(name))
    return logger_->status(Status::QueryError(
        std::string("Cannot set buffer; Buffer name '") + name +
        "' is not an attribute"));

  // Must be fixed-size
  if (array_schema_->var_size(name))
    return logger_->status(Status::QueryError(
        std::string("Cannot set buffer; Input attribute '") + name +
        "' is var-sized"));

  // Must be nullable
  if (!array_schema_->is_nullable(name))
    return logger_->status(Status::QueryError(
        std::string("Cannot set buffer; Input attribute '") + name +
        "' is not nullable"));

  // Error if setting a new attribute/dimension after initialization
  const bool exists = buffers_.find(name) != buffers_.end();
  if (status_ != QueryStatus::UNINITIALIZED && !exists)
    return logger_->status(Status::QueryError(
        std::string("Cannot set buffer for new attribute '") + name +
        "' after initialization"));

  // Set attribute buffer
  buffers_[name].set_data_buffer(buffer, buffer_size);
  buffers_[name].set_validity_buffer(std::move(validity_vector));

  return Status::Ok();
}

Status Query::set_buffer(
    const std::string& name,
    uint64_t* const buffer_off,
    uint64_t* const buffer_off_size,
    void* const buffer_val,
    uint64_t* const buffer_val_size,
    ValidityVector&& validity_vector,
    const bool check_null_buffers) {
  // Check buffer
  if (check_null_buffers && buffer_val == nullptr)
    if (type_ != QueryType::WRITE || *buffer_val_size != 0)
      return logger_->status(
          Status::QueryError("Cannot set buffer; " + name + " buffer is null"));

  // Check buffer size
  if (check_null_buffers && buffer_val_size == nullptr)
    return logger_->status(Status::QueryError(
        "Cannot set buffer; " + name + " buffer size is null"));

  // Check buffer offset
  if (check_null_buffers && buffer_off == nullptr)
    return logger_->status(Status::QueryError(
        "Cannot set buffer; " + name + " offset buffer is null"));

  // Check buffer offset size
  if (check_null_buffers && buffer_off_size == nullptr)
    return logger_->status(Status::QueryError(
        "Cannot set buffer; " + name + " offset buffer size is null"));
  ;

  // Check validity buffer offset
  if (check_null_buffers && validity_vector.buffer() == nullptr)
    return logger_->status(Status::QueryError(
        "Cannot set buffer; " + name + " validity buffer is null"));

  // Check validity buffer size
  if (check_null_buffers && validity_vector.buffer_size() == nullptr)
    return logger_->status(Status::QueryError(
        "Cannot set buffer; " + name + " validity buffer size is null"));

  // Array schema must exist
  if (array_schema_ == nullptr)
    return logger_->status(
        Status::QueryError("Cannot set buffer; Array schema not set"));

  // Must be an attribute
  if (!array_schema_->is_attr(name))
    return logger_->status(Status::QueryError(
        std::string("Cannot set buffer; Buffer name '") + name +
        "' is not an attribute"));

  // Must be var-size
  if (!array_schema_->var_size(name))
    return logger_->status(Status::QueryError(
        std::string("Cannot set buffer; Input attribute '") + name +
        "' is fixed-sized"));

  // Must be nullable
  if (!array_schema_->is_nullable(name))
    return logger_->status(Status::QueryError(
        std::string("Cannot set buffer; Input attribute '") + name +
        "' is not nullable"));

  // Error if setting a new attribute after initialization
  const bool exists = buffers_.find(name) != buffers_.end();
  if (status_ != QueryStatus::UNINITIALIZED && !exists)
    return logger_->status(Status::QueryError(
        std::string("Cannot set buffer for new attribute '") + name +
        "' after initialization"));

  // Set attribute/dimension buffer
  buffers_[name].set_data_var_buffer(buffer_val, buffer_val_size);
  buffers_[name].set_offsets_buffer(buffer_off, buffer_off_size);
  buffers_[name].set_validity_buffer(std::move(validity_vector));

  return Status::Ok();
}

Status Query::set_est_result_size(
    std::unordered_map<std::string, Subarray::ResultSize>& est_result_size,
    std::unordered_map<std::string, Subarray::MemorySize>& max_mem_size) {
  if (type_ == QueryType::WRITE)
    return logger_->status(Status::QueryError(
        "Cannot set estimated result size; Operation currently "
        "unsupported for write queries"));
  return subarray_.set_est_result_size(est_result_size, max_mem_size);
}

Status Query::set_layout_unsafe(Layout layout) {
  layout_ = layout;
  subarray_.set_layout(layout);
  return Status::Ok();
}

Status Query::set_layout(Layout layout) {
  if (type_ == QueryType::READ && status_ != QueryStatus::UNINITIALIZED)
    return logger_->status(
        Status::QueryError("Cannot set layout after initialization"));

  if (layout == Layout::HILBERT)
    return logger_->status(Status::QueryError(
        "Cannot set layout; Hilbert order is not applicable to queries"));

  if (type_ == QueryType::WRITE && array_schema_->dense() &&
      layout == Layout::UNORDERED) {
    return logger_->status(Status::QueryError(
        "Unordered writes are only possible for sparse arrays"));
  }

  layout_ = layout;
  subarray_.set_layout(layout);
  return Status::Ok();
}

Status Query::set_condition(const QueryCondition& condition) {
  if (type_ == QueryType::WRITE)
    return logger_->status(Status::QueryError(
        "Cannot set query condition; Operation only applicable "
        "to read queries"));

  condition_ = condition;
  return Status::Ok();
}

void Query::set_status(QueryStatus status) {
  status_ = status;
}

Status Query::set_subarray(const void* subarray) {
  if (!array_schema_->domain()->all_dims_same_type())
    return logger_->status(
        Status::QueryError("Cannot set subarray; Function not applicable to "
                           "heterogeneous domains"));

  if (!array_schema_->domain()->all_dims_fixed())
    return logger_->status(
        Status::QueryError("Cannot set subarray; Function not applicable to "
                           "domains with variable-sized dimensions"));

  // Prepare a subarray object
  Subarray sub(array_, layout_, stats_, logger_);
  if (subarray != nullptr) {
    auto dim_num = array_schema_->dim_num();
    auto s_ptr = (const unsigned char*)subarray;
    uint64_t offset = 0;

    bool err_on_range_oob = true;
    if (type_ == QueryType::READ) {
      // Get read_range_oob config setting
      bool found = false;
      std::string read_range_oob_str =
          config()->get("sm.read_range_oob", &found);
      assert(found);
      if (read_range_oob_str != "error" && read_range_oob_str != "warn")
        return logger_->status(Status::QueryError(
            "Invalid value " + read_range_oob_str +
            " for sm.read_range_obb. Acceptable values are 'error' or "
            "'warn'."));
      err_on_range_oob = read_range_oob_str == "error";
    }

    for (unsigned d = 0; d < dim_num; ++d) {
      auto r_size = 2 * array_schema_->dimension(d)->coord_size();
      Range range(&s_ptr[offset], r_size);
      RETURN_NOT_OK(sub.add_range(d, std::move(range), err_on_range_oob));
      offset += r_size;
    }
  }

  if (type_ == QueryType::WRITE) {
    // Not applicable to sparse arrays
    if (!array_schema_->dense())
      return logger_->status(Status::WriterError(
          "Setting a subarray is not supported in sparse writes"));

    // Subarray must be unary for dense writes
    if (sub.range_num() != 1)
      return logger_->status(
          Status::WriterError("Cannot set subarray; Multi-range dense writes "
                              "are not supported"));
    if (strategy_ != nullptr)
      strategy_->reset();
  }

  subarray_ = sub;

  status_ = QueryStatus::UNINITIALIZED;

  return Status::Ok();
}

const Subarray* Query::subarray() const {
  return &subarray_;
}

Status Query::set_subarray_unsafe(const Subarray& subarray) {
  subarray_ = subarray;
  return Status::Ok();
}

Status Query::set_subarray(const tiledb::sm::Subarray& subarray) {
  auto query_status = status();
  if (query_status != tiledb::sm::QueryStatus::UNINITIALIZED &&
      query_status != tiledb::sm::QueryStatus::COMPLETED) {
    // Can be in this initialized state when query has been de-serialized
    // server-side and are trying to perform local submit.
    // Don't change anything and return indication of success.
    return Status::Ok();
  }

  // Set subarray
  if (!subarray.is_set())
    // Nothing useful to set here, will leave query with its current
    // settings and consider successful.
    return Status::Ok();

  auto prev_layout = subarray_.layout();
  subarray_ = subarray;
  subarray_.set_layout(prev_layout);

  status_ = QueryStatus::UNINITIALIZED;

  return Status::Ok();
}

Status Query::set_subarray_unsafe(const NDRange& subarray) {
  // Prepare a subarray object
  Subarray sub(array_, layout_, stats_, logger_);
  if (!subarray.empty()) {
    auto dim_num = array_schema_->dim_num();
    for (unsigned d = 0; d < dim_num; ++d)
      RETURN_NOT_OK(sub.add_range_unsafe(d, subarray[d]));
  }

  assert(layout_ == sub.layout());
  subarray_ = sub;

  status_ = QueryStatus::UNINITIALIZED;

  return Status::Ok();
}

Status Query::check_buffers_correctness() {
  // Iterate through each attribute
  for (auto& attr : buffer_names()) {
    if (array_schema_->var_size(attr)) {
      // Check for data buffer under buffer_var and offsets buffer under buffer
      if (type_ == QueryType::READ) {
        if (buffer(attr).buffer_var_ == nullptr) {
          return logger_->status(Status::QueryError(
              std::string("Var-Sized input attribute/dimension '") + attr +
              "' is not set correctly. \nVar size buffer is not set."));
        }
      } else {
        if (buffer(attr).buffer_var_ == nullptr &&
            *buffer(attr).buffer_var_size_ != 0) {
          return logger_->status(Status::QueryError(
              std::string("Var-Sized input attribute/dimension '") + attr +
              "' is not set correctly. \nVar size buffer is not set and buffer "
              "size if not 0."));
        }
      }
      if (buffer(attr).buffer_ == nullptr) {
        return logger_->status(Status::QueryError(
            std::string("Var-Sized input attribute/dimension '") + attr +
            "' is not set correctly. \nOffsets buffer is not set."));
      }
    } else {
      // Fixed sized
      if (buffer(attr).buffer_ == nullptr) {
        return logger_->status(Status::QueryError(
            std::string("Fix-Sized input attribute/dimension '") + attr +
            "' is not set correctly. \nData buffer is not set."));
      }
    }
    if (array_schema_->is_nullable(attr)) {
      bool exists_validity = buffer(attr).validity_vector_.buffer() != nullptr;
      if (!exists_validity) {
        return logger_->status(Status::QueryError(
            std::string("Nullable input attribute/dimension '") + attr +
            "' is not set correctly \nValidity buffer is not set"));
      }
    }
  }
  return Status::Ok();
}

Status Query::submit() {
  // Do not resubmit completed reads.
  if (type_ == QueryType::READ && status_ == QueryStatus::COMPLETED) {
    return Status::Ok();
  }

  // Check attribute/dimensions buffers completeness before query submits
  RETURN_NOT_OK(check_buffers_correctness());

  if (array_->is_remote()) {
    auto rest_client = storage_manager_->rest_client();
    if (rest_client == nullptr)
      return logger_->status(Status::QueryError(
          "Error in query submission; remote array with no rest client."));

    array_schema_->set_array_uri(array_->array_uri());
    RETURN_NOT_OK(create_strategy());
    RETURN_NOT_OK(strategy_->init());
    return rest_client->submit_query_to_rest(array_->array_uri(), this);
  }
  RETURN_NOT_OK(init());
  return storage_manager_->query_submit(this);
}

Status Query::submit_async(
    std::function<void(void*)> callback, void* callback_data) {
  // Do not resubmit completed reads.
  if (type_ == QueryType::READ && status_ == QueryStatus::COMPLETED) {
    callback(callback_data);
    return Status::Ok();
  }
  RETURN_NOT_OK(init());
  if (array_->is_remote())
    return logger_->status(
        Status::QueryError("Error in async query submission; async queries not "
                           "supported for remote arrays."));

  callback_ = callback;
  callback_data_ = callback_data;
  return storage_manager_->query_submit_async(this);
}

QueryStatus Query::status() const {
  return status_;
}

QueryType Query::type() const {
  return type_;
}

const Config* Query::config() const {
  return &config_;
}

stats::Stats* Query::stats() const {
  return stats_;
}

tdb_shared_ptr<Buffer> Query::rest_scratch() const {
  return rest_scratch_;
}

bool Query::use_refactored_dense_reader() {
  bool use_refactored_readers = false;
  bool found = false;
  // First check for legacy option
  config_.get<bool>(
      "sm.use_refactored_readers", &use_refactored_readers, &found);
  // If the legacy/deprecated option is set use it over the new parameters
  // This facilitates backwards compatibility
  if (found) {
    logger_->warn(
        "sm.use_refactored_readers config option is deprecated.\nPlease use "
        "'sm.query.dense.reader' with value of 'refactored' or 'legacy'");
    return use_refactored_readers;
  }

  const std::string& val = config_.get("sm.query.dense.reader", &found);
  assert(found);

  return val == "refactored";
}

bool Query::use_refactored_sparse_global_order_reader() {
  bool use_refactored_readers = false;
  bool found = false;
  // First check for legacy option
  config_.get<bool>(
      "sm.use_refactored_readers", &use_refactored_readers, &found);
  // If the legacy/deprecated option is set use it over the new parameters
  // This facilitates backwards compatibility
  if (found) {
    logger_->warn(
        "sm.use_refactored_readers config option is deprecated.\nPlease use "
        "'sm.query.sparse_global_order.reader' with value of 'refactored' or "
        "'legacy'");
    return use_refactored_readers;
  }

  const std::string& val =
      config_.get("sm.query.sparse_global_order.reader", &found);
  assert(found);

  return val == "refactored";
}

bool Query::use_refactored_sparse_unordered_with_dups_reader() {
  bool use_refactored_readers = false;
  bool found = false;

  // First check for legacy option
  config_.get<bool>(
      "sm.use_refactored_readers", &use_refactored_readers, &found);
  // If the legacy/deprecated option is set use it over the new parameters
  // This facilitates backwards compatibility
  if (found) {
    logger_->warn(
        "sm.use_refactored_readers config option is deprecated.\nPlease use "
        "'sm.query.sparse_unordered_with_dups.reader' with value of "
        "'refactored' or 'legacy'");
    return use_refactored_readers;
  }

  const std::string& val =
      config_.get("sm.query.sparse_unordered_with_dups.reader", &found);
  assert(found);

  return val == "refactored";
}

/* ****************************** */
/*          PRIVATE METHODS       */
/* ****************************** */

}  // namespace sm
}  // namespace tiledb<|MERGE_RESOLUTION|>--- conflicted
+++ resolved
@@ -107,12 +107,9 @@
   if (storage_manager != nullptr)
     config_ = storage_manager->config();
 
-<<<<<<< HEAD
-=======
   // Set initial subarray configuration
   subarray_.set_config(config_);
 
->>>>>>> eba499cd
   rest_scratch_ = make_shared<Buffer>(HERE());
 }
 
